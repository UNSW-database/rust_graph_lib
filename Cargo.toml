--- conflicted
+++ resolved
@@ -20,22 +20,14 @@
 log = "0.4"
 csv = "1"
 counter = "0.4.3"
-<<<<<<< HEAD
-regex = "1"
-seahash = "3.0.5"
-fnv = "1.0.6"
 sled = "0.17.4"
-fixedbitset = { git = "https://github.com/vks/fixedbitset", branch = "faster-iter" }
-serde_json = "1.0"
 serde_cbor = "0.9.0"
-=======
-regex = {version = "1", optional = true }
+regex =  "1"
 fixedbitset = "0.1.9"
 hashbrown = {version = "0.2.0", features = ["serde"] }
 rayon = "1.0.3"
 serde_json = "1.0.39"
 fxhash = "0.2.1"
->>>>>>> e1a7af24
 
 [dev-dependencies]
 tempfile = "3.0.4"
