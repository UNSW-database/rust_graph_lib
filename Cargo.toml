[package]
name = "rust_graph"
version = "0.1.9"
authors = ["Zhengyi Yang <zhengyi.yang@outlook.com>"]
autoexamples = true

[features]
default = []
usize_id = []
ldbc = ["regex"]

[dependencies]
indexmap = { version = "1.0.2",features = ["serde-1"] }
memmap="0.7.0"
serde = "1.0.80"
serde_derive = "1.0.80"
rand = "0.5.5"
itertools = "0.7.8"
bincode = "1.0.1"
log = "0.4"
csv = "1"
counter = "0.4.3"
regex = {version = "1", optional = true }
seahash = "3.0.5"
fnv = "1.0.6"
<<<<<<< HEAD
json = "0.11.13"
sled = "0.16.2"
=======
fixedbitset = { git = "https://github.com/vks/fixedbitset", branch = "faster-iter" }

>>>>>>> c73a4131

[dev-dependencies]
tempfile = "3.0.4"
pbr = "1.0.1"
clap = "2.32.0"

[[example]]
name = "ldbc_to_graphmap"
required-features = ["ldbc"]
<|MERGE_RESOLUTION|>--- conflicted
+++ resolved
@@ -23,13 +23,9 @@
 regex = {version = "1", optional = true }
 seahash = "3.0.5"
 fnv = "1.0.6"
-<<<<<<< HEAD
 json = "0.11.13"
 sled = "0.16.2"
-=======
 fixedbitset = { git = "https://github.com/vks/fixedbitset", branch = "faster-iter" }
-
->>>>>>> c73a4131
 
 [dev-dependencies]
 tempfile = "3.0.4"
