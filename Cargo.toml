[package]
name = "rust_graph"
version = "0.1.8"
authors = ["Zhengyi Yang <zhengyi.yang@outlook.com>"]

[features]
default = []
usize_id = []
ldbc = ["regex"]

[dependencies]
indexmap = { version = "1.0.2",features = ["serde-1"] }
memmap="0.7.0"
serde = "1.0.80"
serde_derive = "1.0.80"
rand = "0.5.5"
itertools = "0.7.8"
bincode = "1.0.1"
log = "0.4"
csv = "1"
counter = "0.4.3"
regex = {version = "1", optional = true }
fnv = "1.0.6"

[dev-dependencies]
tempfile = "3.0.4"
pbr = "1.0.1"
clap = "2.32.0"
time = "0.1.40"

[[example]]
name = "ldbc_to_graphmap"
required-features = ["ldbc"]

[[example]]
name = "csv_to_static"

[[example]]
<<<<<<< HEAD
name = "static_to_csv"

[[example]]
name = "static_to_mmap"

[[example]]
name = "stats"


=======
name = "static_to_mmap"
>>>>>>> 7586a828
<|MERGE_RESOLUTION|>--- conflicted
+++ resolved
@@ -2,6 +2,7 @@
 name = "rust_graph"
 version = "0.1.8"
 authors = ["Zhengyi Yang <zhengyi.yang@outlook.com>"]
+autoexamples = true
 
 [features]
 default = []
@@ -31,21 +32,3 @@
 [[example]]
 name = "ldbc_to_graphmap"
 required-features = ["ldbc"]
-
-[[example]]
-name = "csv_to_static"
-
-[[example]]
-<<<<<<< HEAD
-name = "static_to_csv"
-
-[[example]]
-name = "static_to_mmap"
-
-[[example]]
-name = "stats"
-
-
-=======
-name = "static_to_mmap"
->>>>>>> 7586a828
