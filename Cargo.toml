--- conflicted
+++ resolved
@@ -35,9 +35,6 @@
 name = "csv_to_static"
 
 [[example]]
-<<<<<<< HEAD
-name = "bin_to_csv"
-=======
 name = "vary_density"
 
 [[example]]
@@ -48,4 +45,6 @@
 
 [[example]]
 name = "stats"
->>>>>>> 17842035
+
+[[example]]
+name = "bin_to_csv"
