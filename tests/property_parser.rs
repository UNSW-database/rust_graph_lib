--- conflicted
+++ resolved
@@ -56,11 +56,7 @@
 #[test]
 fn test_string_value() {
     let result = lines_from_file("tests/cypher_tree/string.txt");
-<<<<<<< HEAD
     let _expression_cache = parse_property_tree(result.clone()).clone();
-=======
-    let expression_cache = parse_property_tree(result.clone()).clone();
->>>>>>> 9973d6cc
 }
 
 #[test]
@@ -85,7 +81,7 @@
     let property_graph = create_cached_property();
 
     let mut property_cache =
-        PropertyCache::new(Some(Arc::new(property_graph)), 6, false, false, None);
+        PropertyCache::new(Some(Arc::new(property_graph)), 6, false, false);
     let vec: Vec<u32> = vec![0, 1, 2, 3, 4, 5];
     property_cache
         .pre_fetch(vec.clone().into_iter(), vec![].into_iter())
@@ -109,7 +105,7 @@
 
     let property_graph = create_cached_property();
     let mut property_cache =
-        PropertyCache::new(Some(Arc::new(property_graph)), 6, false, false, None);
+        PropertyCache::new(Some(Arc::new(property_graph)), 6, false, false);
     let vec: Vec<u32> = vec![0, 1, 2, 3, 4, 5];
     property_cache
         .pre_fetch(vec.clone().into_iter(), vec![].into_iter())
@@ -134,7 +130,7 @@
 
     let property_graph = create_cached_property();
     let mut property_cache =
-        PropertyCache::new(Some(Arc::new(property_graph)), 6, false, false, None);
+        PropertyCache::new(Some(Arc::new(property_graph)), 6, false, false);
     let vec: Vec<u32> = vec![0, 1, 2, 3, 4, 5];
     property_cache
         .pre_fetch(vec.clone().into_iter(), vec![].into_iter())
@@ -158,7 +154,7 @@
 
     let property_graph = create_cached_property();
     let mut property_cache =
-        PropertyCache::new(Some(Arc::new(property_graph)), 6, false, false, None);
+        PropertyCache::new(Some(Arc::new(property_graph)), 6, false, false);
     let vec: Vec<u32> = vec![0, 1, 2, 3, 4, 5];
     property_cache
         .pre_fetch(vec.clone().into_iter(), vec![].into_iter())
@@ -176,7 +172,7 @@
 
     let property_graph = create_cached_property();
     let mut property_cache =
-        PropertyCache::new(Some(Arc::new(property_graph)), 6, false, false, None);
+        PropertyCache::new(Some(Arc::new(property_graph)), 6, false, false);
     let vec: Vec<u32> = vec![0, 1, 2, 3, 4, 5];
     property_cache
         .pre_fetch(vec.clone().into_iter(), vec![].into_iter())
@@ -200,7 +196,7 @@
 
     let property_graph = create_cached_property();
     let mut property_cache =
-        PropertyCache::new(Some(Arc::new(property_graph)), 6, false, false, None);
+        PropertyCache::new(Some(Arc::new(property_graph)), 6, false, false);
     let vec: Vec<u32> = vec![0, 1, 2, 3, 4, 5];
     property_cache
         .pre_fetch(vec.clone().into_iter(), vec![].into_iter())
@@ -224,7 +220,7 @@
 
     let property_graph = create_cached_property();
     let mut property_cache =
-        PropertyCache::new(Some(Arc::new(property_graph)), 6, false, false, None);
+        PropertyCache::new(Some(Arc::new(property_graph)), 6, false, false);
     let vec: Vec<u32> = vec![0, 1, 2, 3, 4, 5];
     property_cache
         .pre_fetch(vec.clone().into_iter(), vec![].into_iter())
@@ -248,7 +244,7 @@
 
     let property_graph = create_cached_property();
     let mut property_cache =
-        PropertyCache::new(Some(Arc::new(property_graph)), 6, false, false, None);
+        PropertyCache::new(Some(Arc::new(property_graph)), 6, false, false);
     let vec: Vec<u32> = vec![0, 1, 2, 3, 4, 5];
     property_cache
         .pre_fetch(vec.clone().into_iter(), vec![].into_iter())
