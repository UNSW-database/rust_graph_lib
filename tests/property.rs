--- conflicted
+++ resolved
@@ -234,7 +234,6 @@
     let exp7 = Box::new(Const::new(json!("a".to_owned())));
     let exp8 = Box::new(Var::new("name".to_owned()));
     let exp9 = Box::new(Const::new(json!("o".to_owned())));
-<<<<<<< HEAD
     let exp12 = Box::new(ArithmeticExpression::new(exp1, exp2, ArithmeticOperator::Modulo));
     let exp123 = Box::new(PredicateExpression::new(exp12, exp3, PredicateOperator::Equal));
     let exp45 = Box::new(PredicateExpression::new(exp4, exp5, PredicateOperator::Range));
@@ -244,49 +243,6 @@
     let exp456789 = Box::new(PredicateExpression::new(exp45, exp6789, PredicateOperator::AND));
     let exp123456789 = Box::new(PredicateExpression::new(exp123, exp456789, PredicateOperator::AND));
     let final_exp = Box::new(PredicateExpression::new(exp0, exp123456789, PredicateOperator::AND));
-=======
-    let exp12 = Box::new(ArithmeticExpression::new(
-        exp1,
-        exp2,
-        ArithmeticOperator::Modulo,
-    ));
-    let exp123 = Box::new(PredicateExpression::new(
-        exp12,
-        exp3,
-        PredicateOperator::Equal,
-    ));
-    let exp45 = Box::new(PredicateExpression::new(
-        exp4,
-        exp5,
-        PredicateOperator::Range,
-    ));
-    let exp67 = Box::new(PredicateExpression::new(
-        exp6,
-        exp7,
-        PredicateOperator::Contains,
-    ));
-    let exp89 = Box::new(PredicateExpression::new(
-        exp8,
-        exp9,
-        PredicateOperator::Contains,
-    ));
-    let exp6789 = Box::new(PredicateExpression::new(
-        exp67,
-        exp89,
-        PredicateOperator::OR,
-    ));
-    let exp456789 = Box::new(PredicateExpression::new(
-        exp45,
-        exp6789,
-        PredicateOperator::AND,
-    ));
-    let exp123456789 = Box::new(PredicateExpression::new(
-        exp123,
-        exp456789,
-        PredicateOperator::AND,
-    ));
-    let final_exp = PredicateExpression::new(exp0, exp123456789, PredicateOperator::AND);
->>>>>>> d9bfe6bb
 
     let property_graph = create_cached_property();
 
