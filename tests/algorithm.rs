--- conflicted
+++ resolved
@@ -20,11 +20,7 @@
  */
 extern crate rust_graph;
 
-<<<<<<< HEAD
 use rust_graph::algorithm::{graph_minus, graph_union, Bfs, ConnComp, Dfs, graph_induce};
-=======
-use rust_graph::algorithm::{graph_induce, graph_minus, graph_union, Bfs, ConnComp, Dfs};
->>>>>>> bbd5ba41
 use rust_graph::graph_impl::{DiGraphMap, UnGraphMap};
 use rust_graph::prelude::*;
 
@@ -1050,7 +1046,6 @@
 
     let mut graph1 = UnGraphMap::<u32>::new();
     graph1.add_node(1, Some(1));
-<<<<<<< HEAD
     graph1.add_node(2, Some(2));
     graph1.add_node(3, Some(3));
     graph1.add_edge(1, 2, Some(12));
@@ -1081,40 +1076,6 @@
 
     assert_eq!(result_graph.get_edge_label(1, 3), Some(&13));
     assert_eq!(result_graph.get_edge_label(3, 1), Some(&13));
-=======
-    graph1.add_edge(1, 4, Some(14));
-    graph1.add_edge(3, 4, Some(34));
-    graph1.add_edge(1, 3, Some(13));
-
-    //    let result_graph = graph_intersect(&graph0, &graph1);
-    //
-    //    assert_eq!(result_graph.node_count(), 2);
-    //    assert_eq!(result_graph.edge_count(), 1);
-    //
-    //    assert_eq!(result_graph.has_node(1), true);
-    //    assert_eq!(result_graph.has_node(3), true);
-    //    assert_eq!(result_graph.has_node(2), false);
-    //    assert_eq!(result_graph.has_node(4), false);
-    //
-    //    assert_eq!(result_graph.has_edge(1, 3), true);
-    //    assert_eq!(result_graph.has_edge(3, 4), false);
-    //    assert_eq!(result_graph.has_edge(2, 1), false);
-    //    assert_eq!(result_graph.has_edge(4, 3), false);
-    //    assert_eq!(result_graph.has_edge(2, 3), false);
-    //    assert_eq!(result_graph.has_edge(1, 4), false);
-    //
-    //    assert_eq!(result_graph.get_node_label(1), Some(&1));
-    //    assert_eq!(result_graph.get_node_label(3), Some(&3));
-    //    assert_eq!(result_graph.get_node_label(2), None);
-    //    assert_eq!(result_graph.get_node_label(4), None);
-    //
-    //    assert_eq!(result_graph.get_edge_label(1, 3), Some(&13));
-    //    assert_eq!(result_graph.get_edge_label(3, 4), None);
-    //    assert_eq!(result_graph.get_edge_label(1, 4), None);
-    //    assert_eq!(result_graph.get_edge_label(2, 1), None);
-    //    assert_eq!(result_graph.get_edge_label(3, 1), Some(&13));
-    //    assert_eq!(result_graph.get_edge_label(4, 3), None);
->>>>>>> bbd5ba41
 }
 
 #[test]
@@ -1137,7 +1098,6 @@
     graph1.add_edge(1, 2, Some(12));
     graph1.add_edge(2, 3, Some(23));
 
-<<<<<<< HEAD
     let result_graph = graph_induce(&graph0, &graph1);
 
     assert_eq!(result_graph.node_count(), 3);
@@ -1160,34 +1120,4 @@
 
     assert_eq!(result_graph.get_edge_label(1, 3), Some(&13));
     assert_eq!(result_graph.get_edge_label(3, 1), None);
-=======
-    //    let result_graph = graph_intersect(&graph0, &graph1);
-    //
-    //    assert_eq!(result_graph.node_count(), 2);
-    //    assert_eq!(result_graph.edge_count(), 1);
-    //
-    //    assert_eq!(result_graph.has_node(1), true);
-    //    assert_eq!(result_graph.has_node(3), true);
-    //    assert_eq!(result_graph.has_node(2), false);
-    //    assert_eq!(result_graph.has_node(4), false);
-    //
-    //    assert_eq!(result_graph.has_edge(1, 3), true);
-    //    assert_eq!(result_graph.has_edge(3, 4), false);
-    //    assert_eq!(result_graph.has_edge(2, 1), false);
-    //    assert_eq!(result_graph.has_edge(4, 3), false);
-    //    assert_eq!(result_graph.has_edge(2, 3), false);
-    //    assert_eq!(result_graph.has_edge(1, 4), false);
-    //
-    //    assert_eq!(result_graph.get_node_label(1), Some(&1));
-    //    assert_eq!(result_graph.get_node_label(3), Some(&3));
-    //    assert_eq!(result_graph.get_node_label(2), None);
-    //    assert_eq!(result_graph.get_node_label(4), None);
-    //
-    //    assert_eq!(result_graph.get_edge_label(1, 3), Some(&13));
-    //    assert_eq!(result_graph.get_edge_label(3, 4), None);
-    //    assert_eq!(result_graph.get_edge_label(1, 4), None);
-    //    assert_eq!(result_graph.get_edge_label(2, 1), None);
-    //    assert_eq!(result_graph.get_edge_label(3, 1), None);
-    //    assert_eq!(result_graph.get_edge_label(4, 3), None);
->>>>>>> bbd5ba41
 }