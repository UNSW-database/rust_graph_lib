/*
 * Copyright (c) 2018 UNSW Sydney, Data and Knowledge Group.
 *
 * Licensed to the Apache Software Foundation (ASF) under one
 * or more contributor license agreements.  See the NOTICE file
 * distributed with this work for additional information
 * regarding copyright ownership.  The ASF licenses this file
 * to you under the Apache License, Version 2.0 (the
 * "License"); you may not use this file except in compliance
 * with the License.  You may obtain a copy of the License at
 *
 *   http://www.apache.org/licenses/LICENSE-2.0
 *
 * Unless required by applicable law or agreed to in writing,
 * software distributed under the License is distributed on an
 * "AS IS" BASIS, WITHOUT WARRANTIES OR CONDITIONS OF ANY
 * KIND, either express or implied.  See the License for the
 * specific language governing permissions and limitations
 * under the License.
 */
extern crate rust_graph;

#[cfg(test)]
mod test {
    use rust_graph::algorithm::bfs::Bfs;
    use rust_graph::algorithm::conn_comp::ConnComp;
    use rust_graph::algorithm::dfs::Dfs;
<<<<<<< HEAD
    use rust_graph::algorithm::bfs::Bfs;
    use rust_graph::algorithm::conn_subgraphs::ConnSubgraph;
    use rust_graph::algorithm::cano_label::CanoLabel;
    use rust_graph::algorithm::graph_union::GraphUnion;
    use rust_graph::algorithm::graph_minus::GraphMinus;

=======
    use rust_graph::graph_impl::{DiGraphMap, UnGraphMap};
    use rust_graph::prelude::*;
>>>>>>> 65114772

    #[test]
    fn test_cc_undirected_one_component() {
        let mut graph = UnGraphMap::<u32>::new();
        graph.add_edge(1, 2, None);
        graph.add_edge(2, 3, None);

        let cc = ConnComp::new(&graph);

        assert_eq!(cc.get_count(), 1);

        assert_eq!(cc.is_connected(1, 2), true);
        assert_eq!(cc.is_connected(2, 3), true);
        assert_eq!(cc.is_connected(1, 3), true);

        assert_eq!(cc.get_connected_nodes(1).unwrap().len(), 3);
        assert_eq!(cc.get_connected_nodes(2).unwrap().len(), 3);
        assert_eq!(cc.get_connected_nodes(3).unwrap().len(), 3);
    }

    #[test]
    fn test_cc_undirected_seperate_components() {
        let mut graph = UnGraphMap::<u32>::new();
        graph.add_edge(1, 2, None);
        graph.add_edge(3, 4, None);

        let cc = ConnComp::new(&graph);

        assert_eq!(cc.get_count(), 2);

        assert_eq!(cc.is_connected(1, 2), true);
        assert_eq!(cc.is_connected(2, 3), false);
        assert_eq!(cc.is_connected(1, 3), false);
        assert_eq!(cc.is_connected(1, 4), false);
        assert_eq!(cc.is_connected(2, 4), false);
        assert_eq!(cc.is_connected(3, 4), true);

        assert_eq!(cc.get_connected_nodes(1).unwrap().len(), 2);
        assert_eq!(cc.get_connected_nodes(2).unwrap().len(), 2);
        assert_eq!(cc.get_connected_nodes(3).unwrap().len(), 2);
        assert_eq!(cc.get_connected_nodes(4).unwrap().len(), 2);
    }

    #[test]
    fn test_cc_directed_one_component() {
        let mut graph = DiGraphMap::<u32>::new();
        graph.add_edge(1, 2, None);
        graph.add_edge(2, 3, None);

        let cc = ConnComp::new(&graph);

        assert_eq!(cc.get_count(), 1);

        assert_eq!(cc.is_connected(1, 2), true);
        assert_eq!(cc.is_connected(2, 3), true);
        assert_eq!(cc.is_connected(1, 3), true);

        assert_eq!(cc.get_connected_nodes(1).unwrap().len(), 3);
        assert_eq!(cc.get_connected_nodes(2).unwrap().len(), 3);
        assert_eq!(cc.get_connected_nodes(3).unwrap().len(), 3);
    }

    #[test]
    fn test_cc_directed_seperate_components() {
        let mut graph = DiGraphMap::<u32>::new();
        graph.add_edge(1, 2, None);
        graph.add_edge(3, 4, None);

        let cc = ConnComp::new(&graph);

        assert_eq!(cc.get_count(), 2);

        assert_eq!(cc.is_connected(1, 2), true);
        assert_eq!(cc.is_connected(2, 3), false);
        assert_eq!(cc.is_connected(1, 3), false);
        assert_eq!(cc.is_connected(1, 4), false);
        assert_eq!(cc.is_connected(2, 4), false);
        assert_eq!(cc.is_connected(3, 4), true);

        assert_eq!(cc.get_connected_nodes(1).unwrap().len(), 2);
        assert_eq!(cc.get_connected_nodes(2).unwrap().len(), 2);
        assert_eq!(cc.get_connected_nodes(3).unwrap().len(), 2);
        assert_eq!(cc.get_connected_nodes(4).unwrap().len(), 2);
    }

    #[test]
    fn test_bfs_undirected_one_component() {
        let mut graph = UnGraphMap::<u32>::new();
        graph.add_edge(1, 2, None);
        graph.add_edge(2, 3, None);

        let mut bfs = Bfs::new(&graph, Some(1));
        let x = bfs.next();
        assert_eq!(x, Some(1));
        let x = bfs.next();
        assert_eq!(x, Some(2));
        let x = bfs.next();
        assert_eq!(x, Some(3));
        let x = bfs.next();
        assert_eq!(x, None);
    }

    #[test]
    fn test_bfs_undirected_radomly_chosen_start() {
        let mut graph = UnGraphMap::<u32>::new();
        graph.add_edge(1, 2, None);

        let mut bfs = Bfs::new(&graph, None);
        let x = bfs.next();
        let result = x == Some(1) || x == Some(2);
        assert_eq!(result, true);
    }

    #[test]
    fn test_bfs_undirected_seperate_components() {
        let mut graph = UnGraphMap::<u32>::new();
        graph.add_edge(1, 2, None);
        graph.add_edge(3, 4, None);

        let mut bfs = Bfs::new(&graph, Some(1));
        let x = bfs.next();
        assert_eq!(x, Some(1));
        let x = bfs.next();
        assert_eq!(x, Some(2));
        let x = bfs.next();
        let result = x == Some(3) || x == Some(4);
        assert_eq!(result, true);
    }

    #[test]
    fn test_bfs_directed_one_component() {
        let mut graph = DiGraphMap::<u32>::new();
        graph.add_edge(2, 1, None);
        graph.add_edge(3, 1, None);

        let mut bfs = Bfs::new(&graph, Some(1));
        let x = bfs.next();
        assert_eq!(x, Some(1));
        let x = bfs.next();
        let result = x == Some(3) || x == Some(2);
        assert_eq!(result, true);
    }

    #[test]
    fn test_bfs_directed_radomly_chosen_start() {
        let mut graph = DiGraphMap::<u32>::new();
        graph.add_edge(1, 2, None);

        let mut bfs = Bfs::new(&graph, None);
        let x = bfs.next();
        let result = x == Some(1) || x == Some(2);
        assert_eq!(result, true);
    }

    #[test]
    fn test_bfs_directed_seperate_components() {
        let mut graph = DiGraphMap::<u32>::new();
        graph.add_edge(1, 2, None);
        graph.add_edge(3, 4, None);

        let mut bfs = Bfs::new(&graph, Some(1));
        let x = bfs.next();
        assert_eq!(x, Some(1));
        let x = bfs.next();
        assert_eq!(x, Some(2));
        let x = bfs.next();
        let result = x == Some(3) || x == Some(4);
        assert_eq!(result, true);
    }

    #[test]
    fn test_dfs_undirected_one_component() {
        let mut graph = UnGraphMap::<u32>::new();
        graph.add_edge(1, 2, None);
        graph.add_edge(2, 3, None);

        let mut dfs = Dfs::new(&graph, Some(1));
        let x = dfs.next();
        assert_eq!(x, Some(1));
        let x = dfs.next();
        assert_eq!(x, Some(2));
        let x = dfs.next();
        assert_eq!(x, Some(3));
        let x = dfs.next();
        assert_eq!(x, None);
    }

    #[test]
    fn test_dfs_undirected_radomly_chosen_start() {
        let mut graph = UnGraphMap::<u32>::new();
        graph.add_edge(1, 2, None);

        let mut dfs = Dfs::new(&graph, None);
        let x = dfs.next();
        let result = x == Some(1) || x == Some(2);
        assert_eq!(result, true);
    }

    #[test]
    fn test_dfs_undirected_seperate_components() {
        let mut graph = UnGraphMap::<u32>::new();
        graph.add_edge(1, 2, None);
        graph.add_edge(3, 4, None);

        let mut dfs = Dfs::new(&graph, Some(1));
        let x = dfs.next();
        assert_eq!(x, Some(1));
        let x = dfs.next();
        assert_eq!(x, Some(2));
        let x = dfs.next();
        let result = x == Some(3) || x == Some(4);
        assert_eq!(result, true);
    }

    #[test]
    fn test_dfs_directed_one_component() {
        let mut graph = DiGraphMap::<u32>::new();
        graph.add_edge(2, 1, None);
        graph.add_edge(3, 1, None);

        let mut dfs = Dfs::new(&graph, Some(1));
        let x = dfs.next();
        assert_eq!(x, Some(1));
        let x = dfs.next();
        let result = x == Some(3) || x == Some(2);
        assert_eq!(result, true);
    }

    #[test]
    fn test_dfs_directed_radomly_chosen_start() {
        let mut graph = DiGraphMap::<u32>::new();
        graph.add_edge(1, 2, None);

        let mut dfs = Dfs::new(&graph, None);
        let x = dfs.next();
        let result = x == Some(1) || x == Some(2);
        assert_eq!(result, true);
    }

    #[test]
    fn test_dfs_directed_seperate_components() {
        let mut graph = DiGraphMap::<u32>::new();
        graph.add_edge(1, 2, None);
        graph.add_edge(3, 4, None);

        let mut dfs = Dfs::new(&graph, Some(1));
        let x = dfs.next();
        assert_eq!(x, Some(1));
        let x = dfs.next();
        assert_eq!(x, Some(2));
        let x = dfs.next();
        let result = x == Some(3) || x == Some(4);
        assert_eq!(result, true);
    }

    #[test]
    fn test_cano_label_two_graphs_seperate_components() {
        let mut graph0 = DiGraphMap::<u32>::new();
        graph0.add_edge(1, 2, None);
        graph0.add_edge(3, 4, None);

        let mut graph1 = DiGraphMap::<u32>::new();
        graph1.add_edge(1, 2, None);
        graph1.add_edge(3, 4, None);

        let mut cl0 = CanoLabel::new(&graph0);
        let mut cl1 = CanoLabel::new(&graph1);

        assert_eq!(cl0.get_label(), cl1.get_label());
    }

    #[test]
    fn test_conn_subgraphs_undirected_seperate_components() {
        let mut graph = UnGraphMap::<u32, u32, u32>::new();
        graph.add_node(1, Some(0));
        graph.add_node(2, Some(1));
        graph.add_node(3, Some(2));
        graph.add_node(4, Some(3));


        graph.add_edge(1, 2, Some(10));
        graph.add_edge(3, 4, Some(20));


        let mut cs = ConnSubgraph::new(&graph);
        let subgraphs = cs.get_subgraphs();
        assert_eq!(subgraphs.len(), 2);

        assert_eq!(subgraphs[0].has_node(1), true);
        assert_eq!(subgraphs[0].has_node(2), true);
        assert_eq!(subgraphs[0].has_node(3), false);
        assert_eq!(subgraphs[0].has_node(4), false);
        assert_eq!(subgraphs[1].has_node(1), false);
        assert_eq!(subgraphs[1].has_node(2), false);
        assert_eq!(subgraphs[1].has_node(3), true);
        assert_eq!(subgraphs[1].has_node(4), true);

        assert_eq!(subgraphs[0].has_edge(1, 2), true);
        assert_eq!(subgraphs[0].has_edge(3, 4), false);
        assert_eq!(subgraphs[1].has_edge(1, 2), false);
        assert_eq!(subgraphs[1].has_edge(3, 4), true);
        assert_eq!(subgraphs[0].has_edge(2, 1), true);
        assert_eq!(subgraphs[0].has_edge(4, 3), false);
        assert_eq!(subgraphs[1].has_edge(2, 1), false);
        assert_eq!(subgraphs[1].has_edge(4, 3), true);

        assert_eq!(subgraphs[0].get_node_label(1), Some(&0));
        assert_eq!(subgraphs[0].get_node_label(2), Some(&1));
        assert_eq!(subgraphs[1].get_node_label(3), Some(&2));
        assert_eq!(subgraphs[1].get_node_label(4), Some(&3));

        assert_eq!(graph.get_edge_label(1, 2), Some(&10));
        assert_eq!(graph.get_edge_label(3, 4), Some(&20));
        assert_eq!(graph.get_edge_label(2, 1), Some(&10));
        assert_eq!(graph.get_edge_label(4, 3), Some(&20));
    }

    #[test]
    fn test_conn_subgraphs_directed_seperate_components() {
        let mut graph = DiGraphMap::<u32, u32, u32>::new();
        graph.add_node(1, Some(0));
        graph.add_node(2, Some(1));
        graph.add_node(3, Some(2));
        graph.add_node(4, Some(3));


        graph.add_edge(1, 2, Some(10));
        graph.add_edge(3, 4, Some(20));


        let mut cs = ConnSubgraph::new(&graph);
        let subgraphs = cs.get_subgraphs();
        assert_eq!(subgraphs.len(), 2);

        assert_eq!(subgraphs[0].has_node(1), true);
        assert_eq!(subgraphs[0].has_node(2), true);
        assert_eq!(subgraphs[0].has_node(3), false);
        assert_eq!(subgraphs[0].has_node(4), false);
        assert_eq!(subgraphs[1].has_node(1), false);
        assert_eq!(subgraphs[1].has_node(2), false);
        assert_eq!(subgraphs[1].has_node(3), true);
        assert_eq!(subgraphs[1].has_node(4), true);

        assert_eq!(subgraphs[0].has_edge(1, 2), true);
        assert_eq!(subgraphs[0].has_edge(3, 4), false);
        assert_eq!(subgraphs[1].has_edge(1, 2), false);
        assert_eq!(subgraphs[1].has_edge(3, 4), true);
        assert_eq!(subgraphs[0].has_edge(2, 1), false);
        assert_eq!(subgraphs[0].has_edge(4, 3), false);
        assert_eq!(subgraphs[1].has_edge(2, 1), false);
        assert_eq!(subgraphs[1].has_edge(4, 3), false);

        assert_eq!(subgraphs[0].get_node_label(1), Some(&0));
        assert_eq!(subgraphs[0].get_node_label(2), Some(&1));
        assert_eq!(subgraphs[1].get_node_label(3), Some(&2));
        assert_eq!(subgraphs[1].get_node_label(4), Some(&3));

        assert_eq!(graph.get_edge_label(1, 2), Some(&10));
        assert_eq!(graph.get_edge_label(3, 4), Some(&20));
        assert_eq!(graph.get_edge_label(2, 1), None);
        assert_eq!(graph.get_edge_label(4, 3), None);
    }

    #[test]
    fn test_graph_union_directed_graphs() {
        let mut graph0 = DiGraphMap::<u32, u32, u32>::new();
        graph0.add_node(1, Some(0));
        graph0.add_node(2, Some(1));
        graph0.add_edge(1, 2, Some(10));


        let mut graph1 = DiGraphMap::<u32, u32, u32>::new();
        graph1.add_node(3, Some(2));
        graph1.add_node(4, Some(3));
        graph1.add_edge(3, 4, Some(20));

        let mut gu = GraphUnion::new(&graph0, &graph1);
        let result_graph = gu.get_result_graph();
        assert_eq!(result_graph.node_count(), 4);
        assert_eq!(result_graph.edge_count(), 2);

        assert_eq!(result_graph.has_node(1), true);
        assert_eq!(result_graph.has_node(2), true);
        assert_eq!(result_graph.has_node(3), true);
        assert_eq!(result_graph.has_node(4), true);

        assert_eq!(result_graph.has_edge(1, 2), true);
        assert_eq!(result_graph.has_edge(3, 4), true);
        assert_eq!(result_graph.has_edge(2, 1), false);
        assert_eq!(result_graph.has_edge(4, 3), false);
        assert_eq!(result_graph.has_edge(2, 3), false);
        assert_eq!(result_graph.has_edge(1, 4), false);

        assert_eq!(result_graph.get_node_label(1), Some(&0));
        assert_eq!(result_graph.get_node_label(2), Some(&1));
        assert_eq!(result_graph.get_node_label(3), Some(&2));
        assert_eq!(result_graph.get_node_label(4), Some(&3));

        assert_eq!(result_graph.get_edge_label(1, 2), Some(&10));
        assert_eq!(result_graph.get_edge_label(3, 4), Some(&20));
        assert_eq!(result_graph.get_edge_label(1, 4), None);
        assert_eq!(result_graph.get_edge_label(2, 3), None);
        assert_eq!(result_graph.get_edge_label(2, 1), None);
        assert_eq!(result_graph.get_edge_label(4, 3), None);
    }

    #[test]
    fn test_graph_union_undirected_graphs() {
        let mut graph0 = UnGraphMap::<u32, u32, u32>::new();
        graph0.add_node(1, Some(0));
        graph0.add_node(2, Some(1));
        graph0.add_edge(1, 2, Some(10));


        let mut graph1 = UnGraphMap::<u32, u32, u32>::new();
        graph1.add_node(3, Some(2));
        graph1.add_node(4, Some(3));
        graph1.add_edge(3, 4, Some(20));

        let mut gu = GraphUnion::new(&graph0, &graph1);
        let result_graph = gu.get_result_graph();
        assert_eq!(result_graph.node_count(), 4);
        assert_eq!(result_graph.edge_count(), 2);

        assert_eq!(result_graph.has_node(1), true);
        assert_eq!(result_graph.has_node(2), true);
        assert_eq!(result_graph.has_node(3), true);
        assert_eq!(result_graph.has_node(4), true);

        assert_eq!(result_graph.has_edge(1, 2), true);
        assert_eq!(result_graph.has_edge(3, 4), true);
        assert_eq!(result_graph.has_edge(2, 1), true);
        assert_eq!(result_graph.has_edge(4, 3), true);
        assert_eq!(result_graph.has_edge(2, 3), false);
        assert_eq!(result_graph.has_edge(1, 4), false);

        assert_eq!(result_graph.get_node_label(1), Some(&0));
        assert_eq!(result_graph.get_node_label(2), Some(&1));
        assert_eq!(result_graph.get_node_label(3), Some(&2));
        assert_eq!(result_graph.get_node_label(4), Some(&3));

        assert_eq!(result_graph.get_edge_label(1, 2), Some(&10));
        assert_eq!(result_graph.get_edge_label(3, 4), Some(&20));
        assert_eq!(result_graph.get_edge_label(1, 4), None);
        assert_eq!(result_graph.get_edge_label(2, 3), None);
        assert_eq!(result_graph.get_edge_label(2, 1), Some(&10));
        assert_eq!(result_graph.get_edge_label(4, 3), Some(&20));
    }

    #[test]
    fn test_graph_minus_directed_graphs() {
        let mut graph0 = DiGraphMap::<u32, u32, u32>::new();
        graph0.add_node(1, Some(0));
        graph0.add_node(2, Some(1));
        graph0.add_node(3, Some(2));
        graph0.add_node(4, Some(3));
        graph0.add_edge(1, 2, Some(10));
        graph0.add_edge(3, 4, Some(20));


        let mut graph1 = DiGraphMap::<u32, u32, u32>::new();
        graph1.add_node(3, Some(2));
        graph1.add_node(4, Some(3));
        graph1.add_edge(3, 4, Some(20));

        let mut gm = GraphMinus::new(&graph0, &graph1);
        let result_graph = gm.get_result_graph();
        assert_eq!(result_graph.node_count(), 2);
        assert_eq!(result_graph.edge_count(), 1);

        assert_eq!(result_graph.has_node(1), true);
        assert_eq!(result_graph.has_node(2), true);
        assert_eq!(result_graph.has_node(3), false);
        assert_eq!(result_graph.has_node(4), false);

        assert_eq!(result_graph.has_edge(1, 2), true);
        assert_eq!(result_graph.has_edge(3, 4), false);
        assert_eq!(result_graph.has_edge(2, 1), false);
        assert_eq!(result_graph.has_edge(4, 3), false);
        assert_eq!(result_graph.has_edge(2, 3), false);
        assert_eq!(result_graph.has_edge(1, 4), false);

        assert_eq!(result_graph.get_node_label(1), Some(&0));
        assert_eq!(result_graph.get_node_label(2), Some(&1));
        assert_eq!(result_graph.get_node_label(3), None);
        assert_eq!(result_graph.get_node_label(4), None);

        assert_eq!(result_graph.get_edge_label(1, 2), Some(&10));
        assert_eq!(result_graph.get_edge_label(3, 4), None);
        assert_eq!(result_graph.get_edge_label(1, 4), None);
        assert_eq!(result_graph.get_edge_label(2, 3), None);
        assert_eq!(result_graph.get_edge_label(2, 1), None);
        assert_eq!(result_graph.get_edge_label(4, 3), None);
    }

    #[test]
    fn test_graph_minus_undirected_graphs() {
        let mut graph0 = UnGraphMap::<u32, u32, u32>::new();
        graph0.add_node(1, Some(0));
        graph0.add_node(2, Some(1));
        graph0.add_node(3, Some(2));
        graph0.add_node(4, Some(3));
        graph0.add_edge(1, 2, Some(10));
        graph0.add_edge(3, 4, Some(20));


        let mut graph1 = UnGraphMap::<u32, u32, u32>::new();
        graph1.add_node(3, Some(2));
        graph1.add_node(4, Some(3));
        graph1.add_edge(3, 4, Some(20));

        let mut gm = GraphMinus::new(&graph0, &graph1);
        let result_graph = gm.get_result_graph();
        assert_eq!(result_graph.node_count(), 2);
        assert_eq!(result_graph.edge_count(), 1);

        assert_eq!(result_graph.has_node(1), true);
        assert_eq!(result_graph.has_node(2), true);
        assert_eq!(result_graph.has_node(3), false);
        assert_eq!(result_graph.has_node(4), false);

        assert_eq!(result_graph.has_edge(1, 2), true);
        assert_eq!(result_graph.has_edge(3, 4), false);
        assert_eq!(result_graph.has_edge(2, 1), true);
        assert_eq!(result_graph.has_edge(4, 3), false);
        assert_eq!(result_graph.has_edge(2, 3), false);
        assert_eq!(result_graph.has_edge(1, 4), false);

        assert_eq!(result_graph.get_node_label(1), Some(&0));
        assert_eq!(result_graph.get_node_label(2), Some(&1));
        assert_eq!(result_graph.get_node_label(3), None);
        assert_eq!(result_graph.get_node_label(4), None);

        assert_eq!(result_graph.get_edge_label(1, 2), Some(&10));
        assert_eq!(result_graph.get_edge_label(3, 4), None);
        assert_eq!(result_graph.get_edge_label(1, 4), None);
        assert_eq!(result_graph.get_edge_label(2, 3), None);
        assert_eq!(result_graph.get_edge_label(2, 1), Some(&10));
        assert_eq!(result_graph.get_edge_label(4, 3), None);
    }


}<|MERGE_RESOLUTION|>--- conflicted
+++ resolved
@@ -25,17 +25,13 @@
     use rust_graph::algorithm::bfs::Bfs;
     use rust_graph::algorithm::conn_comp::ConnComp;
     use rust_graph::algorithm::dfs::Dfs;
-<<<<<<< HEAD
-    use rust_graph::algorithm::bfs::Bfs;
     use rust_graph::algorithm::conn_subgraphs::ConnSubgraph;
     use rust_graph::algorithm::cano_label::CanoLabel;
     use rust_graph::algorithm::graph_union::GraphUnion;
     use rust_graph::algorithm::graph_minus::GraphMinus;
-
-=======
-    use rust_graph::graph_impl::{DiGraphMap, UnGraphMap};
+    use rust_graph::graph_impl::{UnGraphMap, DiGraphMap};
     use rust_graph::prelude::*;
->>>>>>> 65114772
+
 
     #[test]
     fn test_cc_undirected_one_component() {
@@ -301,8 +297,8 @@
         graph1.add_edge(1, 2, None);
         graph1.add_edge(3, 4, None);
 
-        let mut cl0 = CanoLabel::new(&graph0);
-        let mut cl1 = CanoLabel::new(&graph1);
+        let cl0 = CanoLabel::new(&graph0);
+        let cl1 = CanoLabel::new(&graph1);
 
         assert_eq!(cl0.get_label(), cl1.get_label());
     }
@@ -320,7 +316,7 @@
         graph.add_edge(3, 4, Some(20));
 
 
-        let mut cs = ConnSubgraph::new(&graph);
+        let cs = ConnSubgraph::new(&graph);
         let subgraphs = cs.get_subgraphs();
         assert_eq!(subgraphs.len(), 2);
 
@@ -366,7 +362,7 @@
         graph.add_edge(3, 4, Some(20));
 
 
-        let mut cs = ConnSubgraph::new(&graph);
+        let cs = ConnSubgraph::new(&graph);
         let subgraphs = cs.get_subgraphs();
         assert_eq!(subgraphs.len(), 2);
 
@@ -412,7 +408,7 @@
         graph1.add_node(4, Some(3));
         graph1.add_edge(3, 4, Some(20));
 
-        let mut gu = GraphUnion::new(&graph0, &graph1);
+        let gu = GraphUnion::new(&graph0, &graph1);
         let result_graph = gu.get_result_graph();
         assert_eq!(result_graph.node_count(), 4);
         assert_eq!(result_graph.edge_count(), 2);
@@ -455,7 +451,7 @@
         graph1.add_node(4, Some(3));
         graph1.add_edge(3, 4, Some(20));
 
-        let mut gu = GraphUnion::new(&graph0, &graph1);
+        let gu = GraphUnion::new(&graph0, &graph1);
         let result_graph = gu.get_result_graph();
         assert_eq!(result_graph.node_count(), 4);
         assert_eq!(result_graph.edge_count(), 2);
@@ -501,7 +497,7 @@
         graph1.add_node(4, Some(3));
         graph1.add_edge(3, 4, Some(20));
 
-        let mut gm = GraphMinus::new(&graph0, &graph1);
+        let gm = GraphMinus::new(&graph0, &graph1);
         let result_graph = gm.get_result_graph();
         assert_eq!(result_graph.node_count(), 2);
         assert_eq!(result_graph.edge_count(), 1);
@@ -547,7 +543,7 @@
         graph1.add_node(4, Some(3));
         graph1.add_edge(3, 4, Some(20));
 
-        let mut gm = GraphMinus::new(&graph0, &graph1);
+        let gm = GraphMinus::new(&graph0, &graph1);
         let result_graph = gm.get_result_graph();
         assert_eq!(result_graph.node_count(), 2);
         assert_eq!(result_graph.edge_count(), 1);
@@ -578,4 +574,4 @@
     }
 
 
-}+}
