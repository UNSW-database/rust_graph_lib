--- conflicted
+++ resolved
@@ -1,4 +1,3 @@
-<<<<<<< HEAD
 /*
  * Copyright (c) 2018 UNSW Sydney, Data and Knowledge Group.
  *
@@ -331,738 +330,6 @@
         self.edge_property.flush()?;
         Ok(())
     }
-
-    //    fn scan_node_property_all(&self) -> Iter<Result<(Id, JsonValue), PropertyError>> {
-    //        Iter::new(Box::new(
-    //            self.node_property
-    //                .iterator(IteratorMode::Start)
-    //                .map(|(id_bytes, value_bytes)| {
-    //                    let id: Id = bincode::deserialize(&id_bytes)?;
-    //                    let value_parsed: JsonValue = from_slice(&value_bytes)?;
-    //
-    //                    Ok((id, value_parsed))
-    //                }),
-    //        ))
-    //    }
-    //
-    //    fn scan_edge_property_all(&self) -> Iter<Result<((Id, Id), JsonValue), PropertyError>> {
-    //        Iter::new(Box::new(
-    //            self.edge_property
-    //                .iterator(IteratorMode::Start)
-    //                .map(|(id_bytes, value_bytes)| {
-    //                    let id: (Id, Id) = bincode::deserialize(&id_bytes)?;
-    //                    let value_parsed: JsonValue = from_slice(&value_bytes)?;
-    //
-    //                    Ok((id, value_parsed))
-    //                }),
-    //        ))
-    //    }
-}
-
-#[cfg(test)]
-mod test {
-    extern crate tempdir;
-
-    use super::*;
-    use serde_json::json;
-    use std::sync::Arc;
-    use std::thread;
-
-    #[test]
-    fn test_insert_raw_node() {
-        let node = tempdir::TempDir::new("node").unwrap();
-        let edge = tempdir::TempDir::new("edge").unwrap();
-
-        let node_path = node.path();
-        let edge_path = edge.path();
-
-        let graph = RocksProperty::new(node_path, edge_path, false).unwrap();
-
-        let new_prop = json!({"name":"jack"});
-        let raw_prop = to_vec(&new_prop).unwrap();
-
-        graph.insert_node_raw(0u32, raw_prop).unwrap();
-        let node_property = graph.get_node_property_all(0u32).unwrap();
-
-        assert_eq!(Some(json!({"name":"jack"})), node_property);
-    }
-
-    #[test]
-    fn test_insert_raw_edge() {
-        let node = tempdir::TempDir::new("node").unwrap();
-        let edge = tempdir::TempDir::new("edge").unwrap();
-
-        let node_path = node.path();
-        let edge_path = edge.path();
-
-        let graph = RocksProperty::new(node_path, edge_path, false).unwrap();
-
-        let new_prop = json!({"length":"15"});
-        let raw_prop = to_vec(&new_prop).unwrap();
-
-        graph.insert_edge_raw(0u32, 1u32, raw_prop).unwrap();
-        let node_property = graph.get_edge_property_all(0u32, 1u32).unwrap();
-
-        assert_eq!(Some(json!({"length":"15"})), node_property);
-    }
-
-    #[test]
-    fn test_insert_property_node() {
-        let node = tempdir::TempDir::new("node").unwrap();
-        let edge = tempdir::TempDir::new("edge").unwrap();
-
-        let node_path = node.path();
-        let edge_path = edge.path();
-
-        let graph = RocksProperty::new(node_path, edge_path, false).unwrap();
-
-        let new_prop = json!({"name":"jack"});
-
-        graph.insert_node_property(0u32, new_prop).unwrap();
-        let node_property = graph.get_node_property_all(0u32).unwrap();
-
-        assert_eq!(Some(json!({"name":"jack"})), node_property);
-    }
-
-    #[test]
-    fn test_insert_property_edge() {
-        let node = tempdir::TempDir::new("node").unwrap();
-        let edge = tempdir::TempDir::new("edge").unwrap();
-
-        let node_path = node.path();
-        let edge_path = edge.path();
-
-        let graph = RocksProperty::new(node_path, edge_path, false).unwrap();
-
-        let new_prop = json!({"length":"15"});
-
-        graph.insert_edge_property(0u32, 1u32, new_prop).unwrap();
-        let node_property = graph.get_edge_property_all(0u32, 1u32).unwrap();
-
-        assert_eq!(Some(json!({"length":"15"})), node_property);
-    }
-
-    #[test]
-    fn test_extend_raw_node() {
-        let node = tempdir::TempDir::new("node").unwrap();
-        let edge = tempdir::TempDir::new("edge").unwrap();
-
-        let node_path = node.path();
-        let edge_path = edge.path();
-
-        let graph = RocksProperty::new(node_path, edge_path, false).unwrap();
-
-        let new_prop = json!({"name":"jack"});
-        let raw_prop = to_vec(&new_prop).unwrap();
-        let raw_properties = vec![(0u32, raw_prop)].into_iter();
-        graph.extend_node_raw(raw_properties).unwrap();
-
-        let node_property = graph.get_node_property_all(0u32).unwrap();
-
-        assert_eq!(Some(json!({"name":"jack"})), node_property);
-    }
-
-    #[test]
-    fn test_extend_raw_edge() {
-        let node = tempdir::TempDir::new("node").unwrap();
-        let edge = tempdir::TempDir::new("edge").unwrap();
-
-        let node_path = node.path();
-        let edge_path = edge.path();
-
-        let graph = RocksProperty::new(node_path, edge_path, false).unwrap();
-
-        let new_prop = json!({"length":"15"});
-        let raw_prop = to_vec(&new_prop).unwrap();
-        let raw_properties = vec![((0u32, 1u32), raw_prop)].into_iter();
-        graph.extend_edge_raw(raw_properties).unwrap();
-        let edge_property = graph.get_edge_property_all(0u32, 1u32).unwrap();
-
-        assert_eq!(Some(json!({"length":"15"})), edge_property);
-    }
-
-    #[test]
-    fn test_extend_property_node() {
-        let node = tempdir::TempDir::new("node").unwrap();
-        let edge = tempdir::TempDir::new("edge").unwrap();
-
-        let node_path = node.path();
-        let edge_path = edge.path();
-
-        let graph = RocksProperty::new(node_path, edge_path, false).unwrap();
-
-        let new_prop = json!({"name":"jack"});
-
-        let properties = vec![(0u32, new_prop)].into_iter();
-        graph.extend_node_property(properties).unwrap();
-
-        let node_property = graph.get_node_property_all(0u32).unwrap();
-
-        assert_eq!(Some(json!({"name":"jack"})), node_property);
-    }
-
-    #[test]
-    fn test_extend_property_edge() {
-        let node = tempdir::TempDir::new("node").unwrap();
-        let edge = tempdir::TempDir::new("edge").unwrap();
-
-        let node_path = node.path();
-        let edge_path = edge.path();
-
-        let graph = RocksProperty::new(node_path, edge_path, false).unwrap();
-
-        let new_prop = json!({"length":"15"});
-
-        let properties = vec![((0u32, 1u32), new_prop)].into_iter();
-        graph.extend_edge_property(properties).unwrap();
-        let edge_property = graph.get_edge_property_all(0u32, 1u32).unwrap();
-
-        assert_eq!(Some(json!({"length":"15"})), edge_property);
-    }
-
-    #[test]
-    fn test_open_existing_db() {
-        let node = tempdir::TempDir::new("node").unwrap();
-        let edge = tempdir::TempDir::new("edge").unwrap();
-
-        let node_path = node.path();
-        let edge_path = edge.path();
-
-        {
-            let graph0 = RocksProperty::new(node_path, edge_path, false).unwrap();
-
-            graph0
-                .insert_node_property(0u32, json!({"name": "jack"}))
-                .unwrap();
-
-            assert_eq!(
-                graph0.get_node_property_all(0u32).unwrap(),
-                Some(json!({"name": "jack"}))
-            );
-        }
-
-        let graph1 = RocksProperty::open(node_path, edge_path, false, false).unwrap();
-        assert_eq!(
-            graph1.get_node_property_all(0u32).unwrap(),
-            Some(json!({"name": "jack"}))
-        );
-    }
-
-    #[test]
-    fn test_open_writable_db() {
-        let node = tempdir::TempDir::new("node").unwrap();
-        let edge = tempdir::TempDir::new("edge").unwrap();
-
-        let node_path = node.path();
-        let edge_path = edge.path();
-
-        {
-            let graph0 = RocksProperty::new(node_path, edge_path, false).unwrap();
-
-            graph0
-                .insert_node_property(0u32, json!({"name": "jack"}))
-                .unwrap();
-
-            assert_eq!(
-                graph0.get_node_property_all(0u32).unwrap(),
-                Some(json!({"name": "jack"}))
-            );
-        }
-        let graph1 = RocksProperty::open(node_path, edge_path, false, false).unwrap();
-        graph1
-            .insert_node_property(1u32, json!({"name": "tom"}))
-            .unwrap();
-        assert_eq!(
-            graph1.get_node_property_all(1u32).unwrap(),
-            Some(json!({"name": "tom"}))
-        );
-    }
-
-    #[test]
-    fn test_open_readonly_db() {
-        let node = tempdir::TempDir::new("node").unwrap();
-        let edge = tempdir::TempDir::new("edge").unwrap();
-
-        let node_path = node.path();
-        let edge_path = edge.path();
-
-        {
-            let graph0 = RocksProperty::new(node_path, edge_path, false).unwrap();
-
-            graph0
-                .insert_node_property(0u32, json!({"name": "jack"}))
-                .unwrap();
-
-            assert_eq!(
-                graph0.get_node_property_all(0u32).unwrap(),
-                Some(json!({"name": "jack"}))
-            );
-        }
-
-        let graph1 = RocksProperty::open(node_path, edge_path, false, true).unwrap();
-        assert_eq!(
-            graph1.get_node_property_all(0u32).unwrap(),
-            Some(json!({"name": "jack"}))
-        );
-
-        let err = graph1
-            .insert_node_property(1u32, json!({"name": "tom"}))
-            .is_err();
-        assert_eq!(err, true);
-    }
-
-    #[test]
-    fn test_multi_threading() {
-        let node = tempdir::TempDir::new("node").unwrap();
-        let edge = tempdir::TempDir::new("edge").unwrap();
-
-        let node_path = node.path();
-        let edge_path = edge.path();
-
-        let graph = Arc::new(RocksProperty::new(node_path, edge_path, false).unwrap());
-
-        let new_prop = json!({"name":"jack"});
-        let mut handles = Vec::new();
-        let num = 10u32;
-
-        for i in 0..num {
-            let prop_clone = new_prop.clone();
-            let graph_clone = graph.clone();
-            let handle =
-                thread::spawn(move || graph_clone.insert_node_property(i, prop_clone).unwrap());
-            handles.push(handle);
-        }
-
-        for handle in handles {
-            assert!(handle.join().is_ok());
-        }
-
-        for i in 0..num {
-            let node_property = graph.get_node_property_all(i).unwrap();
-            assert_eq!(Some(new_prop.clone()), node_property);
-        }
-    }
-    //    #[test]
-    //    fn test_scan_node_property() {
-    //        let node = tempdir::TempDir::new("node").unwrap();
-    //        let edge = tempdir::TempDir::new("edge").unwrap();
-    //
-    //        let node_path = node.path();
-    //        let edge_path = edge.path();
-    //
-    //        let mut graph0 = RocksProperty::new(node_path, edge_path, false).unwrap();
-    //
-    //        graph0
-    //            .insert_node_property(0u32, json!({"name": "jack"}))
-    //            .unwrap();
-    //
-    //        graph0
-    //            .insert_node_property(1u32, json!({"name": "tom"}))
-    //            .unwrap();
-    //
-    //        let mut iter = graph0.scan_node_property_all();
-    //        assert_eq!(
-    //            (0u32, json!({"name": "jack"})),
-    //            iter.next().unwrap().unwrap()
-    //        );
-    //        assert_eq!(
-    //            (1u32, json!({"name": "tom"})),
-    //            iter.next().unwrap().unwrap()
-    //        );
-    //    }
-    //
-    //    #[test]
-    //    fn test_scan_edge_property() {
-    //        let node = tempdir::TempDir::new("node").unwrap();
-    //        let edge = tempdir::TempDir::new("edge").unwrap();
-    //
-    //        let node_path = node.path();
-    //        let edge_path = edge.path();
-    //
-    //        let mut graph0 = RocksProperty::new(node_path, edge_path, false).unwrap();
-    //
-    //        graph0
-    //            .insert_edge_property(0u32, 1u32, json!({"length": "5"}))
-    //            .unwrap();
-    //
-    //        graph0
-    //            .insert_edge_property(1u32, 2u32, json!({"length": "10"}))
-    //            .unwrap();
-    //
-    //        let mut iter = graph0.scan_edge_property_all();
-    //        assert_eq!(
-    //            ((0u32, 1u32), json!({"length": "5"})),
-    //            iter.next().unwrap().unwrap()
-    //        );
-    //        assert_eq!(
-    //            ((1u32, 2u32), json!({"length": "10"})),
-    //            iter.next().unwrap().unwrap()
-    //        );
-    //    }
-}
-=======
-/*
- * Copyright (c) 2018 UNSW Sydney, Data and Knowledge Group.
- *
- * Licensed to the Apache Software Foundation (ASF) under one
- * or more contributor license agreements.  See the NOTICE file
- * distributed with this work for additional information
- * regarding copyright ownership.  The ASF licenses this file
- * to you under the Apache License, Version 2.0 (the
- * "License"); you may not use this file except in compliance
- * with the License.  You may obtain a copy of the License at
- *
- *   http://www.apache.org/licenses/LICENSE-2.0
- *
- * Unless required by applicable law or agreed to in writing,
- * software distributed under the License is distributed on an
- * "AS IS" BASIS, WITHOUT WARRANTIES OR CONDITIONS OF ANY
- * KIND, either express or implied.  See the License for the
- * specific language governing permissions and limitations
- * under the License.
- */
-
-use std::collections::BTreeMap;
-use std::mem::swap;
-use std::path::Path;
-
-use bincode;
-use rocksdb::DB as Tree;
-use rocksdb::{IteratorMode, Options, WriteBatch};
-use serde::de::DeserializeOwned;
-use serde::Serialize;
-use serde_cbor::{from_slice, to_vec};
-use serde_json::to_value;
-use serde_json::Value as JsonValue;
-
-use crate::generic::{IdType, Iter};
-use crate::property::{PropertyError, PropertyGraph};
-
-pub struct RocksProperty {
-    node_property: Tree,
-    edge_property: Tree,
-    is_directed: bool,
-    read_only: bool,
-}
-
-impl RocksProperty {
-    pub fn new<P: AsRef<Path>>(
-        node_path: P,
-        edge_path: P,
-        is_directed: bool,
-    ) -> Result<Self, PropertyError> {
-        Tree::destroy(&Options::default(), &node_path)?;
-        Tree::destroy(&Options::default(), &edge_path)?;
-
-        let mut opts = Options::default();
-        opts.create_if_missing(true);
-
-        let node_tree = Tree::open(&opts, node_path)?;
-        let edge_tree = Tree::open(&opts, edge_path)?;
-
-        Ok(RocksProperty {
-            node_property: node_tree,
-            edge_property: edge_tree,
-            is_directed,
-            read_only: false,
-        })
-    }
-
-    pub fn open<P: AsRef<Path>>(
-        node_path: P,
-        edge_path: P,
-        is_directed: bool,
-        read_only: bool,
-    ) -> Result<Self, PropertyError> {
-        if !(node_path.as_ref().exists() || edge_path.as_ref().exists()) {
-            Err(PropertyError::DBNotFoundError)
-        } else {
-            let opts = Options::default();
-            //            opts.set_allow_os_buffer(false);
-            //            let mut block = BlockBasedOptions::default();
-            //            block.disable_cache();
-            //            opts.set_block_based_table_factory(&block);
-
-            let node_tree = Tree::open(&opts, node_path)?;
-            let edge_tree = Tree::open(&opts, edge_path)?;
-
-            Ok(RocksProperty {
-                node_property: node_tree,
-                edge_property: edge_tree,
-                is_directed,
-                read_only,
-            })
-        }
-    }
-
-    pub fn with_data<Id: IdType + Serialize + DeserializeOwned, N, E, P: AsRef<Path>>(
-        node_path: P,
-        edge_path: P,
-        node_property: N,
-        edge_property: E,
-        is_directed: bool,
-    ) -> Result<Self, PropertyError>
-    where
-        N: Iterator<Item = (Id, JsonValue)>,
-        E: Iterator<Item = ((Id, Id), JsonValue)>,
-    {
-        let mut prop = Self::new(node_path, edge_path, is_directed)?;
-        prop.extend_node_property(node_property)?;
-        prop.extend_edge_property(edge_property)?;
-
-        Ok(prop)
-    }
-
-    pub fn flush(&self) -> Result<(), PropertyError> {
-        if self.read_only {
-            panic!("Trying to modify a read-only db.");
-        }
-
-        self.node_property.flush()?;
-        self.edge_property.flush()?;
-
-        Ok(())
-    }
-
-    #[inline(always)]
-    pub fn is_directed(&self) -> bool {
-        self.is_directed
-    }
-
-    #[inline(always)]
-    fn swap_edge<Id: IdType>(&self, a: &mut Id, b: &mut Id) {
-        if !self.is_directed && a > b {
-            swap(a, b)
-        }
-    }
-}
-
-impl<Id: IdType + Serialize + DeserializeOwned> PropertyGraph<Id> for RocksProperty {
-    #[inline]
-    fn get_node_property(
-        &self,
-        id: Id,
-        names: Vec<String>,
-    ) -> Result<Option<JsonValue>, PropertyError> {
-        let id_bytes = bincode::serialize(&id)?;
-        let _value = self.node_property.get(&id_bytes)?;
-        match _value {
-            Some(value_bytes) => {
-                let value_parsed: JsonValue = from_slice(&value_bytes)?;
-                let mut result = BTreeMap::<String, JsonValue>::new();
-                for name in names {
-                    if value_parsed.get(&name).is_some() {
-                        result.insert(name.clone(), value_parsed[&name].clone());
-                    }
-                }
-                Ok(Some(to_value(result)?))
-            }
-            None => Ok(None),
-        }
-    }
-
-    #[inline]
-    fn get_edge_property(
-        &self,
-        mut src: Id,
-        mut dst: Id,
-        names: Vec<String>,
-    ) -> Result<Option<JsonValue>, PropertyError> {
-        if !self.is_directed {
-            self.swap_edge(&mut src, &mut dst);
-        }
-
-        let id_bytes = bincode::serialize(&(src, dst))?;
-        let _value = self.edge_property.get(&id_bytes)?;
-        match _value {
-            Some(value_bytes) => {
-                let value_parsed: JsonValue = from_slice(&value_bytes)?;
-                let mut result = BTreeMap::<String, JsonValue>::new();
-                for name in names {
-                    if value_parsed.get(&name).is_some() {
-                        result.insert(name.clone(), value_parsed[&name].clone());
-                    }
-                }
-                Ok(Some(to_value(result)?))
-            }
-            None => Ok(None),
-        }
-    }
-
-    #[inline]
-    fn get_node_property_all(&self, id: Id) -> Result<Option<JsonValue>, PropertyError> {
-        let id_bytes = bincode::serialize(&id)?;
-        let _value = self.node_property.get(&id_bytes)?;
-        match _value {
-            Some(value_bytes) => {
-                let value_parsed: JsonValue = from_slice(&value_bytes)?;
-                Ok(Some(value_parsed.clone()))
-            }
-            None => Ok(None),
-        }
-    }
-
-    #[inline]
-    fn get_edge_property_all(
-        &self,
-        mut src: Id,
-        mut dst: Id,
-    ) -> Result<Option<JsonValue>, PropertyError> {
-        if !self.is_directed {
-            self.swap_edge(&mut src, &mut dst);
-        }
-
-        let id_bytes = bincode::serialize(&(src, dst))?;
-        let _value = self.edge_property.get(&id_bytes)?;
-        match _value {
-            Some(value_bytes) => {
-                let value_parsed: JsonValue = from_slice(&value_bytes)?;
-                Ok(Some(value_parsed.clone()))
-            }
-            None => Ok(None),
-        }
-    }
-
-    fn insert_node_property(
-        &mut self,
-        id: Id,
-        prop: JsonValue,
-    ) -> Result<Option<JsonValue>, PropertyError> {
-        let names_bytes = to_vec(&prop)?;
-        self.insert_node_raw(id, names_bytes)
-    }
-
-    fn insert_edge_property(
-        &mut self,
-        src: Id,
-        dst: Id,
-        prop: JsonValue,
-    ) -> Result<Option<JsonValue>, PropertyError> {
-        let names_bytes = to_vec(&prop)?;
-        self.insert_edge_raw(src, dst, names_bytes)
-    }
-
-    fn extend_node_property<I: IntoIterator<Item = (Id, JsonValue)>>(
-        &mut self,
-        props: I,
-    ) -> Result<(), PropertyError> {
-        let props = props.into_iter().map(|x| (x.0, to_vec(&x.1).unwrap()));
-        self.extend_node_raw(props)
-    }
-
-    fn extend_edge_property<I: IntoIterator<Item = ((Id, Id), JsonValue)>>(
-        &mut self,
-        props: I,
-    ) -> Result<(), PropertyError> {
-        let props = props.into_iter().map(|x| (x.0, to_vec(&x.1).unwrap()));
-        self.extend_edge_raw(props)
-    }
-
-    fn insert_node_raw(
-        &mut self,
-        id: Id,
-        prop: Vec<u8>,
-    ) -> Result<Option<JsonValue>, PropertyError> {
-        if self.read_only {
-            return Err(PropertyError::ModifyReadOnlyError);
-        }
-
-        let id_bytes = bincode::serialize(&id)?;
-        let value = self.get_node_property_all(id)?;
-        self.node_property.put(id_bytes, prop)?;
-        self.node_property.flush()?;
-        Ok(value)
-    }
-
-    fn insert_edge_raw(
-        &mut self,
-        mut src: Id,
-        mut dst: Id,
-        prop: Vec<u8>,
-    ) -> Result<Option<JsonValue>, PropertyError> {
-        if self.read_only {
-            return Err(PropertyError::ModifyReadOnlyError);
-        }
-
-        if !self.is_directed {
-            self.swap_edge(&mut src, &mut dst);
-        }
-
-        let id_bytes = bincode::serialize(&(src, dst))?;
-        let value = self.get_edge_property_all(src, dst)?;
-        self.edge_property.put(id_bytes, prop)?;
-        self.edge_property.flush()?;
-        Ok(value)
-    }
-
-    fn extend_node_raw<I: IntoIterator<Item = (Id, Vec<u8>)>>(
-        &mut self,
-        props: I,
-    ) -> Result<(), PropertyError> {
-        if self.read_only {
-            return Err(PropertyError::ModifyReadOnlyError);
-        }
-
-        let mut batch = WriteBatch::default();
-        for (id, prop) in props {
-            let id_bytes = bincode::serialize(&id)?;
-            batch.put(id_bytes, prop)?;
-        }
-
-        self.node_property.write(batch)?;
-        self.node_property.flush()?;
-        Ok(())
-    }
-
-    fn extend_edge_raw<I: IntoIterator<Item = ((Id, Id), Vec<u8>)>>(
-        &mut self,
-        props: I,
-    ) -> Result<(), PropertyError> {
-        if self.read_only {
-            return Err(PropertyError::ModifyReadOnlyError);
-        }
-
-        let mut batch = WriteBatch::default();
-        for (id, prop) in props {
-            let (mut src, mut dst) = id;
-            if !self.is_directed {
-                self.swap_edge(&mut src, &mut dst);
-            }
-
-            let id_bytes = bincode::serialize(&(src, dst))?;
-            batch.put(id_bytes, prop)?;
-        }
-
-        self.edge_property.write(batch)?;
-        self.edge_property.flush()?;
-        Ok(())
-    }
-
-    fn scan_node_property_all(&self) -> Iter<Result<(Id, JsonValue), PropertyError>> {
-        Iter::new(Box::new(
-            self.node_property
-                .iterator(IteratorMode::Start)
-                .map(|(id_bytes, value_bytes)| {
-                    let id: Id = bincode::deserialize(&id_bytes)?;
-                    let value_parsed: JsonValue = from_slice(&value_bytes)?;
-
-                    Ok((id, value_parsed))
-                }),
-        ))
-    }
-
-    fn scan_edge_property_all(&self) -> Iter<Result<((Id, Id), JsonValue), PropertyError>> {
-        Iter::new(Box::new(
-            self.edge_property
-                .iterator(IteratorMode::Start)
-                .map(|(id_bytes, value_bytes)| {
-                    let id: (Id, Id) = bincode::deserialize(&id_bytes)?;
-                    let value_parsed: JsonValue = from_slice(&value_bytes)?;
-
-                    Ok((id, value_parsed))
-                }),
-        ))
-    }
 }
 
 #[cfg(test)]
@@ -1314,63 +581,4 @@
             .is_err();
         assert_eq!(err, true);
     }
-
-    #[test]
-    fn test_scan_node_property() {
-        let node = tempdir::TempDir::new("node").unwrap();
-        let edge = tempdir::TempDir::new("edge").unwrap();
-
-        let node_path = node.path();
-        let edge_path = edge.path();
-
-        let mut graph0 = RocksProperty::new(node_path, edge_path, false).unwrap();
-
-        graph0
-            .insert_node_property(0u32, json!({"name": "jack"}))
-            .unwrap();
-
-        graph0
-            .insert_node_property(1u32, json!({"name": "tom"}))
-            .unwrap();
-
-        let mut iter = graph0.scan_node_property_all();
-        assert_eq!(
-            (0u32, json!({"name": "jack"})),
-            iter.next().unwrap().unwrap()
-        );
-        assert_eq!(
-            (1u32, json!({"name": "tom"})),
-            iter.next().unwrap().unwrap()
-        );
-    }
-
-    #[test]
-    fn test_scan_edge_property() {
-        let node = tempdir::TempDir::new("node").unwrap();
-        let edge = tempdir::TempDir::new("edge").unwrap();
-
-        let node_path = node.path();
-        let edge_path = edge.path();
-
-        let mut graph0 = RocksProperty::new(node_path, edge_path, false).unwrap();
-
-        graph0
-            .insert_edge_property(0u32, 1u32, json!({"length": "5"}))
-            .unwrap();
-
-        graph0
-            .insert_edge_property(1u32, 2u32, json!({"length": "10"}))
-            .unwrap();
-
-        let mut iter = graph0.scan_edge_property_all();
-        assert_eq!(
-            ((0u32, 1u32), json!({"length": "5"})),
-            iter.next().unwrap().unwrap()
-        );
-        assert_eq!(
-            ((1u32, 2u32), json!({"length": "10"})),
-            iter.next().unwrap().unwrap()
-        );
-    }
-}
->>>>>>> 6d5d63b2
+}