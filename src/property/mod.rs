--- conflicted
+++ resolved
@@ -1,323 +1,160 @@
-<<<<<<< HEAD
-/*
- * Copyright (c) 2018 UNSW Sydney, Data and Knowledge Group.
- *
- * Licensed to the Apache Software Foundation (ASF) under one
- * or more contributor license agreements.  See the NOTICE file
- * distributed with this work for additional information
- * regarding copyright ownership.  The ASF licenses this file
- * to you under the Apache License, Version 2.0 (the
- * "License"); you may not use this file except in compliance
- * with the License.  You may obtain a copy of the License at
- *
- *   http://www.apache.org/licenses/LICENSE-2.0
- *
- * Unless required by applicable law or agreed to in writing,
- * software distributed under the License is distributed on an
- * "AS IS" BASIS, WITHOUT WARRANTIES OR CONDITIONS OF ANY
- * KIND, either express or implied.  See the License for the
- * specific language governing permissions and limitations
- * under the License.
- */
-pub mod cached_property;
-pub mod fake_property;
-pub mod filter;
-pub mod property_parser;
-pub mod result_parser;
-pub mod rocks_property;
-pub mod tikv_property;
-//pub mod sled_property;
-
-pub use crate::property::cached_property::CachedProperty;
-pub use crate::property::fake_property::FakeProperty;
-pub use crate::property::filter::PropertyCache;
-pub use crate::property::property_parser::parse_property;
-pub use crate::property::property_parser::parse_property_tree;
-pub use crate::property::property_parser::ExpressionCache;
-pub use crate::property::result_parser::{parse_result_blueprint, NodeElement, ResultBlueprint};
-pub use crate::property::rocks_property::RocksProperty;
-//pub use property::sled_property::SledProperty;
-
-use crate::generic::IdType;
-pub use crate::generic::Iter;
-use serde_json::Value as JsonValue;
-
-pub trait PropertyGraph<Id: IdType> {
-    fn get_node_property(
-        &self,
-        id: Id,
-        names: Vec<String>,
-    ) -> Result<Option<JsonValue>, PropertyError>;
-    fn get_edge_property(
-        &self,
-        src: Id,
-        dst: Id,
-        names: Vec<String>,
-    ) -> Result<Option<JsonValue>, PropertyError>;
-    fn get_node_property_all(&self, id: Id) -> Result<Option<JsonValue>, PropertyError>;
-    fn get_edge_property_all(&self, src: Id, dst: Id) -> Result<Option<JsonValue>, PropertyError>;
-
-    fn insert_node_property(
-        &mut self,
-        id: Id,
-        prop: JsonValue,
-    ) -> Result<Option<JsonValue>, PropertyError>;
-    fn insert_edge_property(
-        &mut self,
-        src: Id,
-        dst: Id,
-        prop: JsonValue,
-    ) -> Result<Option<JsonValue>, PropertyError>;
-
-    fn extend_node_property<I: IntoIterator<Item = (Id, JsonValue)>>(
-        &mut self,
-        props: I,
-    ) -> Result<(), PropertyError>;
-    fn extend_edge_property<I: IntoIterator<Item = ((Id, Id), JsonValue)>>(
-        &mut self,
-        props: I,
-    ) -> Result<(), PropertyError>;
-
-    fn insert_node_raw(
-        &mut self,
-        id: Id,
-        prop: Vec<u8>,
-    ) -> Result<Option<JsonValue>, PropertyError>;
-    fn insert_edge_raw(
-        &mut self,
-        src: Id,
-        dst: Id,
-        prop: Vec<u8>,
-    ) -> Result<Option<JsonValue>, PropertyError>;
-
-    fn extend_node_raw<I: IntoIterator<Item = (Id, Vec<u8>)>>(
-        &mut self,
-        props: I,
-    ) -> Result<(), PropertyError>;
-    fn extend_edge_raw<I: IntoIterator<Item = ((Id, Id), Vec<u8>)>>(
-        &mut self,
-        props: I,
-    ) -> Result<(), PropertyError>;
-
-    fn scan_node_property_all(&self) -> Iter<Result<(Id, JsonValue), PropertyError>>;
-
-    fn scan_edge_property_all(&self) -> Iter<Result<((Id, Id), JsonValue), PropertyError>>;
-}
-
-#[derive(Debug)]
-pub enum PropertyError {
-    //SledError(sled::Error<()>),
-    ModifyReadOnlyError,
-    RocksError(rocksdb::Error),
-    TiKVError(tikv_client::Error),
-    BincodeError(std::boxed::Box<bincode::ErrorKind>),
-    JsonError(serde_json::Error),
-    CborError(serde_cbor::error::Error),
-    DBNotFoundError,
-    LruZeroCapacity,
-
-    JsonObjectFieldError,
-    BooleanExpressionError,
-    StringExpressionError,
-    NumberExpressionError,
-    EdgeNotFoundError,
-    NodeNotFoundError,
-    UnknownError,
-    CrossComparisonError,
-}
-
-//impl From<sled::Error<()>> for PropertyError {
-//    fn from(error: sled::Error<()>) -> Self {
-//        PropertyError::SledError(error)
-//    }
-//}
-
-impl From<rocksdb::Error> for PropertyError {
-    fn from(error: rocksdb::Error) -> Self {
-        PropertyError::RocksError(error)
-    }
-}
-
-impl From<std::boxed::Box<bincode::ErrorKind>> for PropertyError {
-    fn from(error: std::boxed::Box<bincode::ErrorKind>) -> Self {
-        PropertyError::BincodeError(error)
-    }
-}
-
-impl From<serde_json::Error> for PropertyError {
-    fn from(error: serde_json::Error) -> Self {
-        PropertyError::JsonError(error)
-    }
-}
-
-impl From<serde_cbor::error::Error> for PropertyError {
-    fn from(error: serde_cbor::error::Error) -> Self {
-        PropertyError::CborError(error)
-    }
-}
-
-impl From<tikv_client::Error> for PropertyError {
-    fn from(error: tikv_client::Error) -> Self {
-        PropertyError::TiKVError(error)
-    }
-}
-
-impl From<()> for PropertyError {
-    fn from(_error: ()) -> Self {
-        PropertyError::UnknownError
-    }
-}
-=======
-/*
- * Copyright (c) 2018 UNSW Sydney, Data and Knowledge Group.
- *
- * Licensed to the Apache Software Foundation (ASF) under one
- * or more contributor license agreements.  See the NOTICE file
- * distributed with this work for additional information
- * regarding copyright ownership.  The ASF licenses this file
- * to you under the Apache License, Version 2.0 (the
- * "License"); you may not use this file except in compliance
- * with the License.  You may obtain a copy of the License at
- *
- *   http://www.apache.org/licenses/LICENSE-2.0
- *
- * Unless required by applicable law or agreed to in writing,
- * software distributed under the License is distributed on an
- * "AS IS" BASIS, WITHOUT WARRANTIES OR CONDITIONS OF ANY
- * KIND, either express or implied.  See the License for the
- * specific language governing permissions and limitations
- * under the License.
- */
-pub mod cached_property;
-pub mod fake_property;
-pub mod rocks_property;
-//pub mod sled_property;
-
-pub use property::cached_property::CachedProperty;
-pub use property::fake_property::FakeProperty;
-pub use property::rocks_property::RocksProperty;
-//pub use property::sled_property::SledProperty;
-
-use generic::IdType;
-pub use generic::Iter;
-use serde_json::Value as JsonValue;
-
-pub trait PropertyGraph<Id: IdType> {
-    fn get_node_property(
-        &self,
-        id: Id,
-        names: Vec<String>,
-    ) -> Result<Option<JsonValue>, PropertyError>;
-    fn get_edge_property(
-        &self,
-        src: Id,
-        dst: Id,
-        names: Vec<String>,
-    ) -> Result<Option<JsonValue>, PropertyError>;
-    fn get_node_property_all(&self, id: Id) -> Result<Option<JsonValue>, PropertyError>;
-    fn get_edge_property_all(&self, src: Id, dst: Id) -> Result<Option<JsonValue>, PropertyError>;
-
-    fn insert_node_property(
-        &mut self,
-        id: Id,
-        prop: JsonValue,
-    ) -> Result<Option<JsonValue>, PropertyError>;
-    fn insert_edge_property(
-        &mut self,
-        src: Id,
-        dst: Id,
-        prop: JsonValue,
-    ) -> Result<Option<JsonValue>, PropertyError>;
-
-    fn extend_node_property<I: IntoIterator<Item = (Id, JsonValue)>>(
-        &mut self,
-        props: I,
-    ) -> Result<(), PropertyError>;
-    fn extend_edge_property<I: IntoIterator<Item = ((Id, Id), JsonValue)>>(
-        &mut self,
-        props: I,
-    ) -> Result<(), PropertyError>;
-
-    fn insert_node_raw(
-        &mut self,
-        id: Id,
-        prop: Vec<u8>,
-    ) -> Result<Option<JsonValue>, PropertyError>;
-    fn insert_edge_raw(
-        &mut self,
-        src: Id,
-        dst: Id,
-        prop: Vec<u8>,
-    ) -> Result<Option<JsonValue>, PropertyError>;
-
-    fn extend_node_raw<I: IntoIterator<Item = (Id, Vec<u8>)>>(
-        &mut self,
-        props: I,
-    ) -> Result<(), PropertyError>;
-    fn extend_edge_raw<I: IntoIterator<Item = ((Id, Id), Vec<u8>)>>(
-        &mut self,
-        props: I,
-    ) -> Result<(), PropertyError>;
-
-    fn scan_node_property_all(&self) -> Iter<Result<(Id, JsonValue), PropertyError>>;
-
-    fn scan_edge_property_all(&self) -> Iter<Result<((Id, Id), JsonValue), PropertyError>>;
-}
-
-#[derive(Debug)]
-pub enum PropertyError {
-    //    SledError(sled::Error<()>),
-    ModifyReadOnlyError,
-    RocksError(rocksdb::Error),
-    BincodeError(std::boxed::Box<bincode::ErrorKind>),
-    JsonError(serde_json::Error),
-    CborError(serde_cbor::error::Error),
-    DBNotFoundError,
-    LruZeroCapacity,
-
-    JsonObjectFieldError,
-    BooleanExpressionError,
-    StringExpressionError,
-    NumberExpressionError,
-    EdgeNotFoundError,
-    NodeNotFoundError,
-    UnknownError,
-    CrossComparisonError,
-}
-
-//impl From<sled::Error<()>> for PropertyError {
-//    fn from(error: sled::Error<()>) -> Self {
-//        PropertyError::SledError(error)
-//    }
-//}
-
-impl From<rocksdb::Error> for PropertyError {
-    fn from(error: rocksdb::Error) -> Self {
-        PropertyError::RocksError(error)
-    }
-}
-
-impl From<std::boxed::Box<bincode::ErrorKind>> for PropertyError {
-    fn from(error: std::boxed::Box<bincode::ErrorKind>) -> Self {
-        PropertyError::BincodeError(error)
-    }
-}
-
-impl From<serde_json::Error> for PropertyError {
-    fn from(error: serde_json::Error) -> Self {
-        PropertyError::JsonError(error)
-    }
-}
-
-impl From<serde_cbor::error::Error> for PropertyError {
-    fn from(error: serde_cbor::error::Error) -> Self {
-        PropertyError::CborError(error)
-    }
-}
-
-impl From<()> for PropertyError {
-    fn from(_error: ()) -> Self {
-        PropertyError::UnknownError
-    }
-}
->>>>>>> 9e19e3b1
+/*
+ * Copyright (c) 2018 UNSW Sydney, Data and Knowledge Group.
+ *
+ * Licensed to the Apache Software Foundation (ASF) under one
+ * or more contributor license agreements.  See the NOTICE file
+ * distributed with this work for additional information
+ * regarding copyright ownership.  The ASF licenses this file
+ * to you under the Apache License, Version 2.0 (the
+ * "License"); you may not use this file except in compliance
+ * with the License.  You may obtain a copy of the License at
+ *
+ *   http://www.apache.org/licenses/LICENSE-2.0
+ *
+ * Unless required by applicable law or agreed to in writing,
+ * software distributed under the License is distributed on an
+ * "AS IS" BASIS, WITHOUT WARRANTIES OR CONDITIONS OF ANY
+ * KIND, either express or implied.  See the License for the
+ * specific language governing permissions and limitations
+ * under the License.
+ */
+pub mod cached_property;
+pub mod fake_property;
+pub mod rocks_property;
+pub mod tikv_property;
+//pub mod sled_property;
+
+pub use crate::property::cached_property::CachedProperty;
+pub use crate::property::fake_property::FakeProperty;
+pub use crate::property::rocks_property::RocksProperty;
+//pub use property::sled_property::SledProperty;
+
+use crate::generic::IdType;
+pub use crate::generic::Iter;
+use serde_json::Value as JsonValue;
+
+pub trait PropertyGraph<Id: IdType> {
+    fn get_node_property(
+        &self,
+        id: Id,
+        names: Vec<String>,
+    ) -> Result<Option<JsonValue>, PropertyError>;
+    fn get_edge_property(
+        &self,
+        src: Id,
+        dst: Id,
+        names: Vec<String>,
+    ) -> Result<Option<JsonValue>, PropertyError>;
+    fn get_node_property_all(&self, id: Id) -> Result<Option<JsonValue>, PropertyError>;
+    fn get_edge_property_all(&self, src: Id, dst: Id) -> Result<Option<JsonValue>, PropertyError>;
+
+    fn insert_node_property(
+        &mut self,
+        id: Id,
+        prop: JsonValue,
+    ) -> Result<Option<JsonValue>, PropertyError>;
+    fn insert_edge_property(
+        &mut self,
+        src: Id,
+        dst: Id,
+        prop: JsonValue,
+    ) -> Result<Option<JsonValue>, PropertyError>;
+
+    fn extend_node_property<I: IntoIterator<Item = (Id, JsonValue)>>(
+        &mut self,
+        props: I,
+    ) -> Result<(), PropertyError>;
+    fn extend_edge_property<I: IntoIterator<Item = ((Id, Id), JsonValue)>>(
+        &mut self,
+        props: I,
+    ) -> Result<(), PropertyError>;
+
+    fn insert_node_raw(
+        &mut self,
+        id: Id,
+        prop: Vec<u8>,
+    ) -> Result<Option<JsonValue>, PropertyError>;
+    fn insert_edge_raw(
+        &mut self,
+        src: Id,
+        dst: Id,
+        prop: Vec<u8>,
+    ) -> Result<Option<JsonValue>, PropertyError>;
+
+    fn extend_node_raw<I: IntoIterator<Item = (Id, Vec<u8>)>>(
+        &mut self,
+        props: I,
+    ) -> Result<(), PropertyError>;
+    fn extend_edge_raw<I: IntoIterator<Item = ((Id, Id), Vec<u8>)>>(
+        &mut self,
+        props: I,
+    ) -> Result<(), PropertyError>;
+
+    fn scan_node_property_all(&self) -> Iter<Result<(Id, JsonValue), PropertyError>>;
+
+    fn scan_edge_property_all(&self) -> Iter<Result<((Id, Id), JsonValue), PropertyError>>;
+}
+
+#[derive(Debug)]
+pub enum PropertyError {
+    //SledError(sled::Error<()>),
+    ModifyReadOnlyError,
+    RocksError(rocksdb::Error),
+    TiKVError(tikv_client::Error),
+    BincodeError(std::boxed::Box<bincode::ErrorKind>),
+    JsonError(serde_json::Error),
+    CborError(serde_cbor::error::Error),
+    DBNotFoundError,
+    LruZeroCapacity,
+
+    JsonObjectFieldError,
+    BooleanExpressionError,
+    StringExpressionError,
+    NumberExpressionError,
+    EdgeNotFoundError,
+    NodeNotFoundError,
+    UnknownError,
+    CrossComparisonError,
+}
+
+//impl From<sled::Error<()>> for PropertyError {
+//    fn from(error: sled::Error<()>) -> Self {
+//        PropertyError::SledError(error)
+//    }
+//}
+
+impl From<rocksdb::Error> for PropertyError {
+    fn from(error: rocksdb::Error) -> Self {
+        PropertyError::RocksError(error)
+    }
+}
+
+impl From<std::boxed::Box<bincode::ErrorKind>> for PropertyError {
+    fn from(error: std::boxed::Box<bincode::ErrorKind>) -> Self {
+        PropertyError::BincodeError(error)
+    }
+}
+
+impl From<serde_json::Error> for PropertyError {
+    fn from(error: serde_json::Error) -> Self {
+        PropertyError::JsonError(error)
+    }
+}
+
+impl From<serde_cbor::error::Error> for PropertyError {
+    fn from(error: serde_cbor::error::Error) -> Self {
+        PropertyError::CborError(error)
+    }
+}
+
+impl From<tikv_client::Error> for PropertyError {
+    fn from(error: tikv_client::Error) -> Self {
+        PropertyError::TiKVError(error)
+    }
+}
+
+impl From<()> for PropertyError {
+    fn from(_error: ()) -> Self {
+        PropertyError::UnknownError
+    }
+}