--- conflicted
+++ resolved
@@ -29,13 +29,9 @@
     EdgeTrait, EdgeType, IdType, Iter, MapTrait, MutEdgeType, MutNodeType, NodeTrait, NodeType,
     OwnedEdgeType, OwnedNodeType,
 };
-<<<<<<< HEAD
-use graph_impl::Graph;
-use graph_impl::graph_map::new_general_graphmap;
-=======
+
 use graph_impl::graph_map::new_general_graphmap;
 use graph_impl::GraphImpl;
->>>>>>> d91bcd96
 use map::SetMap;
 
 pub trait GeneralGraph<Id: IdType, NL: Hash + Eq, EL: Hash + Eq = NL, L: IdType = Id>:
@@ -58,13 +54,9 @@
     }
 }
 
-<<<<<<< HEAD
-impl<Id: IdType + 'static, NL: Hash + Eq + Clone + 'static, EL: Hash + Eq + Clone + 'static, L: IdType + 'static> Clone
-for Box<GeneralGraph<Id, NL, EL, L> + 'static>
-=======
+
 impl<Id: IdType, NL: Hash + Eq + Clone + 'static, EL: Hash + Eq + Clone + 'static, L: IdType> Clone
     for Box<GeneralGraph<Id, NL, EL, L>>
->>>>>>> d91bcd96
 {
     fn clone(&self) -> Self {
         let g = if self.as_digraph().is_some() {
