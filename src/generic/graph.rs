/*
 * Copyright (c) 2018 UNSW Sydney, Data and Knowledge Group.
 *
 * Licensed to the Apache Software Foundation (ASF) under one
 * or more contributor license agreements.  See the NOTICE file
 * distributed with this work for additional information
 * regarding copyright ownership.  The ASF licenses this file
 * to you under the Apache License, Version 2.0 (the
 * "License"); you may not use this file except in compliance
 * with the License.  You may obtain a copy of the License at
 *
 *   http://www.apache.org/licenses/LICENSE-2.0
 *
 * Unless required by applicable law or agreed to in writing,
 * software distributed under the License is distributed on an
 * "AS IS" BASIS, WITHOUT WARRANTIES OR CONDITIONS OF ANY
 * KIND, either express or implied.  See the License for the
 * specific language governing permissions and limitations
 * under the License.
 */
use std::borrow::Cow;
use std::hash::Hash;
use std::ops::{Add, Sub};

use counter::Counter;

use generic::{EdgeTrait, EdgeType, IdType, Iter, MapTrait, NodeTrait, NodeType};
use graph_impl::Graph;
use map::SetMap;
use algorithm::graph_union::GraphUnion;
use algorithm::graph_minus::GraphMinus;

pub trait GeneralGraph<Id: IdType, NL: Hash + Eq, EL: Hash + Eq = NL, L: IdType = Id>:
    GraphTrait<Id, L> + GraphLabelTrait<Id, NL, EL, L>
{
    fn as_graph(&self) -> &GraphTrait<Id, L>;

    fn as_labeled_graph(&self) -> &GraphLabelTrait<Id, NL, EL, L>;

    #[inline(always)]
    fn as_digraph(&self) -> Option<&DiGraphTrait<Id, L>> {
        None
    }
}

pub trait MutGeneralGraph<Id: IdType, NL: Hash + Eq, EL: Hash + Eq, L: IdType = Id>:
    MutGraphTrait<Id, NL, EL> + GeneralGraph<Id, NL, EL, L>
{
    fn as_general_graph(&self) -> &GeneralGraph<Id, NL, EL, L>;

    fn as_mut_graph(&mut self) -> &mut MutGraphTrait<Id, NL, EL, N = Self::N, E = Self::E>;
}

pub trait GraphTrait<Id: IdType, L: IdType> {
    /// Get an immutable reference to the node.
    fn get_node(&self, id: Id) -> NodeType<Id, L>;

    /// Get an immutable reference to the edge.
    fn get_edge(&self, start: Id, target: Id) -> EdgeType<Id, L>;

    /// Check if the node is in the graph.
    fn has_node(&self, id: Id) -> bool;

    /// Check if the edge is in the graph.
    fn has_edge(&self, start: Id, target: Id) -> bool;

    /// Return the number of nodes in the graph.
    fn node_count(&self) -> usize;

    /// Return the number of edges in the graph.
    fn edge_count(&self) -> usize;

    /// Whether if the graph is directed or not.
    fn is_directed(&self) -> bool;

    /// Return an iterator over the node indices of the graph.
    fn node_indices(&self) -> Iter<Id>;

    /// Return an iterator over the edge indices of the graph.
    fn edge_indices(&self) -> Iter<(Id, Id)>;

    /// Return an iterator of all nodes in the graph.
    fn nodes(&self) -> Iter<NodeType<Id, L>>;

    /// Return an iterator over all edges in the graph.
    fn edges(&self) -> Iter<EdgeType<Id, L>>;

    /// Return the degree of a node.
    fn degree(&self, id: Id) -> usize;

    /// Return an iterator over the indices of all nodes adjacent to a given node.
    fn neighbors_iter(&self, id: Id) -> Iter<Id>;

    /// Return the indices(either owned or borrowed) of all nodes adjacent to a given node.
    fn neighbors(&self, id: Id) -> Cow<[Id]>;

    /// Return the maximum id has been seen until now.
    fn max_seen_id(&self) -> Option<Id>;

    /// Return how the graph structure is implementated, namely, GraphMap or StaticGraph.
    fn implementation(&self) -> Graph;

    fn get_node_label_id_counter(&self) -> Counter<L> {
        self.nodes().filter_map(|n| n.get_label_id()).collect()
    }

    fn get_edge_label_id_counter(&self) -> Counter<L> {
        self.edges().filter_map(|e| e.get_label_id()).collect()
    }

    /// Return the maximum id the graph can represent.
    #[inline(always)]
    fn max_possible_id(&self) -> Id {
        Id::max_value()
    }

    /// Return the maximum label id the graph can represent.
    #[inline(always)]
    fn max_possible_label_id(&self) -> L {
        L::max_value()
    }
}

pub trait MutGraphTrait<Id: IdType, NL: Hash + Eq, EL: Hash + Eq> {
    /// Associated node type
    type N;

    /// Associated edge type
    type E;

    /// Add a new node with specific id and label.
    /// *NOTE*: The label will be converted to an `usize` integer.
    fn add_node(&mut self, id: Id, label: Option<NL>) -> bool;

    /// Get a mutable reference to the node.
    fn get_node_mut(&mut self, id: Id) -> Option<&mut Self::N>;

    /// Remove the node and return it.
    fn remove_node(&mut self, id: Id) -> Option<Self::N>;

    /// Add a new edge (`start`,`target)` with a specific label.
    /// *NOTE*: The label will be converted to an `usize` integer.
    fn add_edge(&mut self, start: Id, target: Id, label: Option<EL>) -> bool;

    /// Get a mutable reference to the edge.
    fn get_edge_mut(&mut self, start: Id, target: Id) -> Option<&mut Self::E>;

    /// Remove the edge (`start`,`target)` and return it.
    fn remove_edge(&mut self, start: Id, target: Id) -> Option<Self::E>;

    /// Return an iterator of all nodes(mutable) in the graph.
    fn nodes_mut<'a>(&'a mut self) -> Iter<'a, &mut Self::N>;

    /// Return an iterator over all edges(mutable) in the graph.
    fn edges_mut<'a>(&'a mut self) -> Iter<'a, &mut Self::E>;
}

pub trait GraphLabelTrait<Id: IdType, NL: Hash + Eq, EL: Hash + Eq, L: IdType>:
    GraphTrait<Id, L>
{
    /// Return the node label - id mapping.
    fn get_node_label_map(&self) -> &SetMap<NL>;

    /// Return the edge label - id mapping.
    fn get_edge_label_map(&self) -> &SetMap<EL>;

    /// Lookup the node label by its id.
    #[inline(always)]
    fn get_node_label(&self, node_id: Id) -> Option<&NL> {
        match self.get_node(node_id).get_label_id() {
            Some(label_id) => self.get_node_label_map().get_item(label_id.id()),
            None => None,
        }
    }

    /// Lookup the edge label by its id.
    #[inline(always)]
    fn get_edge_label(&self, start: Id, target: Id) -> Option<&EL> {
        match self.get_edge(start, target).get_label_id() {
            Some(label_id) => self.get_edge_label_map().get_item(label_id.id()),
            None => None,
        }
    }

    /// Return an iterator over the set of all node labels.
    #[inline]
    fn node_labels<'a>(&'a self) -> Iter<'a, &NL> {
        self.get_node_label_map().items()
    }

    /// Return an iterator over the set of all edge labels.
    #[inline]
    fn edge_labels<'a>(&'a self) -> Iter<'a, &EL> {
        self.get_edge_label_map().items()
    }

    #[inline]
    fn has_node_labels(&self) -> bool {
        self.node_labels().next().is_some()
    }

    #[inline]
    fn has_edge_labels(&self) -> bool {
        self.edge_labels().next().is_some()
    }

    #[inline]
    fn num_of_node_labels(&self) -> usize {
        self.node_labels().count()
    }

    #[inline]
    fn num_of_edge_labels(&self) -> usize {
        self.edge_labels().count()
    }

    #[inline]
    fn get_node_label_counter(&self) -> Counter<&NL> {
        self.node_indices()
            .filter_map(|n| self.get_node_label(n))
            .collect()
    }

    #[inline]
    fn get_edge_label_counter(&self) -> Counter<&EL> {
        self.edge_indices()
            .filter_map(|(s, d)| self.get_edge_label(s, d))
            .collect()
    }
}

pub trait MutGraphLabelTrait<Id: IdType, NL: Hash + Eq, EL: Hash + Eq, L: IdType>:
    MutGraphTrait<Id, NL, EL> + GraphLabelTrait<Id, NL, EL, L>
{
    /// Update the node label.
    fn update_node_label(&mut self, node_id: Id, label: Option<NL>) -> bool;

    /// Update the edge label.
    fn update_edge_label(&mut self, start: Id, target: Id, label: Option<EL>) -> bool;
}

/// Trait for undirected graphs.
pub trait UnGraphTrait<Id: IdType, L: IdType>: GraphTrait<Id, L> {}

/// Trait for directed graphs.
pub trait DiGraphTrait<Id: IdType, L: IdType>: GraphTrait<Id, L> {
    /// Return the in-degree of a node.
    fn in_degree(&self, id: Id) -> usize;

    /// Return an iterator over the indices of all nodes with a edge from a given node.
    fn in_neighbors_iter(&self, id: Id) -> Iter<Id>;

    /// Return the indices(either owned or borrowed) of all nodes with a edge from a given node.
    fn in_neighbors(&self, id: Id) -> Cow<[Id]>;
}

<<<<<<< HEAD
/// Trait for boxed general graphs addition.
impl<Id: IdType + 'static, NL: Hash + Eq + Clone + 'static, EL: Hash + Eq + Clone + 'static, L: IdType + 'static> Add
for Box<GeneralGraph<Id, NL, EL, L>>
{
    type Output = Box<GeneralGraph<Id, NL, EL, L>>;

    fn add(self, other: Box<GeneralGraph<Id, NL, EL, L>>) -> Box<GeneralGraph<Id, NL, EL, L>> {
        let gu = GraphUnion::new(&*self, &*other);
        gu.into_result()
    }
}

/// Trait for boxed general graphs subtraction.
impl<Id: IdType + 'static, NL: Hash + Eq + Clone + 'static, EL: Hash + Eq + Clone + 'static, L: IdType + 'static> Sub
for Box<GeneralGraph<Id, NL, EL, L>>
{
    type Output = Box<GeneralGraph<Id, NL, EL, L>>;

    fn sub(self, other: Box<GeneralGraph<Id, NL, EL, L>>) -> Box<GeneralGraph<Id, NL, EL, L>> {
        let gu = GraphMinus::new(&*self, &*other);
        gu.into_result()
    }
=======
pub fn equal<Id: IdType, NL: Hash + Eq, EL: Hash + Eq, L: IdType, LL: IdType>(
    g: &GeneralGraph<Id, NL, EL, L>,
    gg: &GeneralGraph<Id, NL, EL, LL>,
) -> bool {
    if g.is_directed() != gg.is_directed()
        || g.node_count() != gg.node_count()
        || g.edge_count() != gg.edge_count()
    {
        return false;
    }

    for n in g.node_indices() {
        if !gg.has_node(n) || g.get_node_label(n) != gg.get_node_label(n) {
            return false;
        }
    }

    for (s, d) in g.edge_indices() {
        if !gg.has_edge(s, d) || g.get_edge_label(s, d) != gg.get_edge_label(s, d) {
            return false;
        }
    }

    true
>>>>>>> 21e17004
}<|MERGE_RESOLUTION|>--- conflicted
+++ resolved
@@ -254,7 +254,6 @@
     fn in_neighbors(&self, id: Id) -> Cow<[Id]>;
 }
 
-<<<<<<< HEAD
 /// Trait for boxed general graphs addition.
 impl<Id: IdType + 'static, NL: Hash + Eq + Clone + 'static, EL: Hash + Eq + Clone + 'static, L: IdType + 'static> Add
 for Box<GeneralGraph<Id, NL, EL, L>>
@@ -277,7 +276,8 @@
         let gu = GraphMinus::new(&*self, &*other);
         gu.into_result()
     }
-=======
+}
+
 pub fn equal<Id: IdType, NL: Hash + Eq, EL: Hash + Eq, L: IdType, LL: IdType>(
     g: &GeneralGraph<Id, NL, EL, L>,
     gg: &GeneralGraph<Id, NL, EL, LL>,
@@ -285,9 +285,9 @@
     if g.is_directed() != gg.is_directed()
         || g.node_count() != gg.node_count()
         || g.edge_count() != gg.edge_count()
-    {
-        return false;
-    }
+        {
+            return false;
+        }
 
     for n in g.node_indices() {
         if !gg.has_node(n) || g.get_node_label(n) != gg.get_node_label(n) {
@@ -302,5 +302,4 @@
     }
 
     true
->>>>>>> 21e17004
-}+}
