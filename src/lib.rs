/*
 * Copyright (c) 2018 UNSW Sydney, Data and Knowledge Group.
 *
 * Licensed to the Apache Software Foundation (ASF) under one
 * or more contributor license agreements.  See the NOTICE file
 * distributed with this work for additional information
 * regarding copyright ownership.  The ASF licenses this file
 * to you under the Apache License, Version 2.0 (the
 * "License"); you may not use this file except in compliance
 * with the License.  You may obtain a copy of the License at
 *
 *   http://www.apache.org/licenses/LICENSE-2.0
 *
 * Unless required by applicable law or agreed to in writing,
 * software distributed under the License is distributed on an
 * "AS IS" BASIS, WITHOUT WARRANTIES OR CONDITIONS OF ANY
 * KIND, either express or implied.  See the License for the
 * specific language governing permissions and limitations
 * under the License.
 */
extern crate bincode;
extern crate counter;
extern crate csv;
extern crate fixedbitset;
extern crate fxhash;
extern crate hashbrown;
extern crate indexmap;
extern crate itertools;
extern crate rand;
extern crate rayon;
extern crate serde;
<<<<<<< HEAD
extern crate serde_cbor;
extern crate serde_json;
extern crate sled;
=======
extern crate serde_json;

>>>>>>> e1a7af24
#[macro_use]
extern crate log;
#[macro_use]
extern crate serde_derive;
extern crate regex;

#[cfg(feature = "ldbc")]
extern crate seahash;

pub mod algorithm;
pub mod generic;
pub mod graph_gen;
pub mod graph_impl;
pub mod io;
pub mod map;
pub mod prelude;
pub mod property;

pub use graph_impl::{DiGraphMap, DiStaticGraph, GraphMap, StaticGraph, UnGraphMap, UnStaticGraph};

pub static VERSION: &str = env!("CARGO_PKG_VERSION");
pub static NAME: &str = env!("CARGO_PKG_NAME");<|MERGE_RESOLUTION|>--- conflicted
+++ resolved
@@ -29,22 +29,14 @@
 extern crate rand;
 extern crate rayon;
 extern crate serde;
-<<<<<<< HEAD
 extern crate serde_cbor;
 extern crate serde_json;
 extern crate sled;
-=======
-extern crate serde_json;
-
->>>>>>> e1a7af24
 #[macro_use]
 extern crate log;
 #[macro_use]
 extern crate serde_derive;
 extern crate regex;
-
-#[cfg(feature = "ldbc")]
-extern crate seahash;
 
 pub mod algorithm;
 pub mod generic;
