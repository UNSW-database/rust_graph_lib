--- conflicted
+++ resolved
@@ -23,12 +23,8 @@
 pub mod graph_vec;
 pub mod static_graph;
 
-<<<<<<< HEAD
-pub use graph_impl::cassandra_graph::CassandraGraph;
-pub use graph_impl::graph_map::{
-=======
+pub use crate::graph_impl::cassandra_graph::CassandraGraph;
 pub use crate::graph_impl::graph_map::{
->>>>>>> c567ba7e
     DiGraphMap, Edge, GraphMap, MutEdge, TypedDiGraphMap, TypedGraphMap, TypedUnGraphMap,
     UnGraphMap,
 };
