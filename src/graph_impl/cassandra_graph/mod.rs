pub mod concurrent_cache;

use std::borrow::Cow;
use std::cell::RefCell;
use std::hash::Hash;
use std::marker::PhantomData;

use cdrs::authenticators::NoneAuthenticator;
use cdrs::cluster::session::{new as new_session, Session};
use cdrs::cluster::{ClusterTcpConfig, NodeTcpConfigBuilder, TcpConnectionPool};
use cdrs::frame::IntoBytes;
use cdrs::load_balancing::RoundRobin;
use cdrs::query::*;
use cdrs::types::from_cdrs::FromCDRSByName;
use cdrs::types::prelude::*;
use cdrs::types::rows::Row;
use cdrs::types::{AsRustType, IntoRustByIndex};
use fxhash::FxBuildHasher;
use lru::LruCache;
use std::sync::atomic::{AtomicUsize, Ordering};

use crate::generic::{EdgeType, GeneralGraph, GraphLabelTrait, GraphTrait, IdType, Iter, NodeType};
use crate::graph_impl::cassandra_graph::concurrent_cache::ConcurrentCache;
use crate::graph_impl::GraphImpl;
use crate::map::SetMap;
use std::sync::Arc;
use std::time::{Duration, Instant};

type CurrentSession = Session<RoundRobin<TcpConnectionPool<NoneAuthenticator>>>;
type FxLruCache<K, V> = LruCache<K, V, FxBuildHasher>;

/// Cassandra scheme:
///     CREATE TABLE graph_name.graph (
///         id bigint PRIMARY KEY,
///         adj list<bigint>
///     );
///
///     CREATE TABLE graph_name.stats (
///         key text PRIMARY KEY,
///         value bigint
///     );
//#[derive(Clone, Debug, IntoCDRSValue, TryFromRow, PartialEq)]
//struct RawNode {
//    id: i64,
//    adj: Vec<i64>,
//}

#[derive(Clone, Debug, IntoCDRSValue, TryFromRow, PartialEq)]
struct RawAdj {
    adj: Vec<i32>,
}

pub struct CassandraGraph<Id: IdType, L = Id> {
    id: usize,
    core: Arc<CassandraCore<Id, L>>,
    get_time: RefCell<Duration>,
    query_time: RefCell<Duration>,
    put_time: RefCell<Duration>,
<<<<<<< HEAD
    cache: RefCell<LruCache<Id, Vec<Id>>>,
=======
    query_count: RefCell<usize>
>>>>>>> c8b4847e
}

impl<Id: IdType + Clone, L: IdType> CassandraGraph<Id, L> {
    pub fn new(id: usize, core: Arc<CassandraCore<Id, L>>, cache_size: usize) -> Self {
        Self {
            id,
            core,
            get_time: RefCell::new(Duration::new(0, 0)),
            query_time: RefCell::new(Duration::new(0, 0)),
            put_time: RefCell::new(Duration::new(0, 0)),
<<<<<<< HEAD
            cache: RefCell::new(LruCache::new(cache_size)),
=======
            query_count: RefCell::new(0usize)
>>>>>>> c8b4847e
        }
    }

    pub fn hit_rate(&self) -> f64 {
        self.core.hit_rate()
    }

    pub fn cache_capacity(&self) -> usize {
        self.core.cache_capacity()
    }

    pub fn cache_length(&self) -> usize {
        self.core.cache_length()
    }

    pub fn get_query_time(&self) -> Duration {
        self.query_time.clone().into_inner()
    }

    pub fn get_get_time(&self) -> Duration {
        self.get_time.clone().into_inner()
    }

    pub fn get_put_time(&self) -> Duration {
        self.put_time.clone().into_inner()
    }

    pub fn get_query_count(&self) -> usize {
        self.query_count.clone().into_inner()
    }
}

impl<Id: IdType, L: IdType> GraphTrait<Id, L> for CassandraGraph<Id, L> {
    fn get_node(&self, _id: Id) -> NodeType<Id, L> {
        unimplemented!()
    }

    fn get_edge(&self, _start: Id, _target: Id) -> EdgeType<Id, L> {
        unimplemented!()
    }

    fn has_node(&self, id: Id) -> bool {
        self.core.has_node(id)
    }

    fn has_edge(&self, start: Id, target: Id) -> bool {
<<<<<<< HEAD
        if let Some(neighbors) = self.cache.borrow_mut().get(&start) {
            return neighbors.binary_search(&target).is_ok();
        }

        let (ret, get_time, put_time, query_time) = self.core.has_edge(start, target);
=======
        let (ret, get_time, put_time, query_time, queried) = self.core.has_edge(start, target);
>>>>>>> c8b4847e
        *self.get_time.borrow_mut() += get_time;
        *self.put_time.borrow_mut() += put_time;
        *self.query_time.borrow_mut() += query_time;
        if queried {
            *self.query_count.borrow_mut() += 1;
        }

        ret
    }

    fn node_count(&self) -> usize {
        self.core.node_count()
    }

    fn edge_count(&self) -> usize {
        unimplemented!()
    }

    fn is_directed(&self) -> bool {
        self.core.is_directed()
    }

    fn node_indices(&self) -> Iter<Id> {
        self.core.node_indices()
    }

    fn edge_indices(&self) -> Iter<(Id, Id)> {
        unimplemented!()
    }

    fn nodes(&self) -> Iter<NodeType<Id, L>> {
        unimplemented!()
    }

    fn edges(&self) -> Iter<EdgeType<Id, L>> {
        unimplemented!()
    }

    fn degree(&self, id: Id) -> usize {
<<<<<<< HEAD
        if let Some(neighbors) = self.cache.borrow_mut().get(&id) {
            return neighbors.len();
        }

        let (ret, get_time, put_time, query_time) = self.core.degree(id);
=======
        let (ret, get_time, put_time, query_time, queried) = self.core.degree(id);
>>>>>>> c8b4847e
        *self.get_time.borrow_mut() += get_time;
        *self.put_time.borrow_mut() += put_time;
        *self.query_time.borrow_mut() += query_time;
        if queried {
            *self.query_count.borrow_mut() += 1;
        }

        ret
    }

    fn total_degree(&self, _id: Id) -> usize {
        unimplemented!()
    }

    fn neighbors_iter(&self, id: Id) -> Iter<Id> {
<<<<<<< HEAD
        let iter = self.neighbors(id).to_vec().into_iter();

        Iter::new(Box::new(iter))
    }

    fn neighbors(&self, id: Id) -> Cow<[Id]> {
        if let Some(neighbors) = self.cache.borrow_mut().get(&id) {
            return neighbors.clone().into();
        }

        let (ret, get_time, put_time, query_time) = self.core.neighbors(id);
        self.cache.borrow_mut().put(id, ret.clone());
=======
        let (ret, get_time, put_time, query_time, queried) = self.core.neighbors_iter(id);

        *self.get_time.borrow_mut() += get_time;
        *self.put_time.borrow_mut() += put_time;
        *self.query_time.borrow_mut() += query_time;
        if queried {
            *self.query_count.borrow_mut() += 1;
        }

        ret
    }

    fn neighbors(&self, id: Id) -> Cow<[Id]> {
        let (ret, get_time, put_time, query_time, queried) = self.core.neighbors(id);
>>>>>>> c8b4847e

        *self.get_time.borrow_mut() += get_time;
        *self.put_time.borrow_mut() += put_time;
        *self.query_time.borrow_mut() += query_time;
<<<<<<< HEAD

        ret.into()
=======
        if queried {
            *self.query_count.borrow_mut() += 1;
        }

        ret
>>>>>>> c8b4847e
    }

    fn max_seen_id(&self) -> Option<Id> {
        self.core.max_seen_id()
    }

    fn implementation(&self) -> GraphImpl {
        GraphImpl::CassandraGraph
    }
}

impl<Id: IdType, NL: Hash + Eq, EL: Hash + Eq, L: IdType> GraphLabelTrait<Id, NL, EL, L>
    for CassandraGraph<Id, L>
{
    fn get_node_label_map(&self) -> &SetMap<NL> {
        unimplemented!()
    }

    fn get_edge_label_map(&self) -> &SetMap<EL> {
        unimplemented!()
    }
}

impl<Id: IdType, NL: Hash + Eq, EL: Hash + Eq, L: IdType> GeneralGraph<Id, NL, EL, L>
    for CassandraGraph<Id, L>
{
    fn as_graph(&self) -> &dyn GraphTrait<Id, L> {
        self
    }

    fn as_labeled_graph(&self) -> &dyn GraphLabelTrait<Id, NL, EL, L> {
        unimplemented!()
    }

    fn as_general_graph(&self) -> &dyn GeneralGraph<Id, NL, EL, L> {
        self
    }
}

pub struct CassandraCore<Id: IdType, L = Id> {
    //    user:Option<String>,
    //    password:Option<String>,
    nodes_addr: Vec<String>,
    graph_name: String,
    session: Option<CurrentSession>,

    node_count: AtomicUsize,
    max_node_id: AtomicUsize,
    cache: ConcurrentCache<Id>,

    _ph: PhantomData<(Id, L)>,
}

impl<Id: IdType + Clone, L: IdType> CassandraCore<Id, L> {
    pub fn new<S: ToString, SS: ToString>(
        nodes_addr: Vec<S>,
        graph_name: SS,
        page_num: usize,
        page_size: usize,
    ) -> Self {
        assert!(nodes_addr.len() > 0);

        let nodes_addr: Vec<String> = nodes_addr.into_iter().map(|s| s.to_string()).collect();

        let mut graph = CassandraCore {
            nodes_addr,
            graph_name: graph_name.to_string(),
            session: None,
            node_count: AtomicUsize::new(std::usize::MAX),
            max_node_id: AtomicUsize::new(std::usize::MAX),
            cache: ConcurrentCache::new(page_num, page_size),
            _ph: PhantomData,
        };

        graph.create_session();

        graph
    }

    pub fn hit_rate(&self) -> f64 {
        let hits = self.cache.get_hits() as f64;
        let misses = self.cache.get_misses() as f64;
        hits / (hits + misses)
    }

    pub fn cache_capacity(&self) -> usize {
        self.cache.get_capacity()
    }

    pub fn cache_length(&self) -> usize {
        self.cache.get_len()
    }

    fn create_session(&mut self) {
        let auth = NoneAuthenticator;

        let mut nodes = Vec::new();
        for addr in self.nodes_addr.iter() {
            let node = NodeTcpConfigBuilder::new(addr, auth.clone()).build();
            nodes.push(node);
        }

        let cluster_config = ClusterTcpConfig(nodes);

        let no_compression: CurrentSession =
            new_session(&cluster_config, RoundRobin::new()).expect("session should be created");

        self.session = Some(no_compression);

        info!("Cassandra session established");
    }

    fn get_session(&self) -> &CurrentSession {
        self.session.as_ref().unwrap()
    }

    #[inline(always)]
    fn run_query<S: ToString>(&self, query: S) -> Vec<Row> {
        let session = self.get_session();
        let query = query.to_string();

        let rows = session
            .query(query)
            .expect("query")
            .get_body()
            .expect("get body")
            .into_rows()
            .expect("into rows");

        rows
    }

    #[inline(always)]
    fn query_neighbors(&self, id: &Id) -> Vec<Id> {
        let cql = format!(
            "SELECT adj FROM {}.graph WHERE id={};",
            self.graph_name,
            id.id()
        );
        let rows = self.run_query(cql);

        if rows.len() == 0 {
            return vec![];
        }

        let first_row = rows.into_iter().next().unwrap();
        let result = RawAdj::try_from_row(first_row);

        match result {
            Ok(raw_adj) => {
                let neighbors = raw_adj
                    .adj
                    .into_iter()
                    .map(|n| Id::new(n as usize))
                    .collect();

                neighbors
            }
            Err(e) => {
                error!("Id {:?} into RawAdj: {:?}", id, e);

                vec![]
            }
        }
    }

    fn get_node(&self, _id: Id) -> NodeType<Id, L> {
        unimplemented!()
    }

    fn get_edge(&self, _start: Id, _target: Id) -> EdgeType<Id, L> {
        unimplemented!()
    }

    #[inline(always)]
    fn has_node(&self, id: Id) -> bool {
        id <= self.max_seen_id().unwrap()

        // let cql = format!(
        //     "SELECT id FROM {}.graph WHERE id={};",
        //     self.graph_name,
        //     id.id()
        // );
        // let rows = self.run_query(cql);
        //
        // rows.len() > 0
    }

    #[inline(always)]
    fn has_edge(&self, start: Id, target: Id) -> (bool, Duration, Duration, Duration, bool) {
        let mut timer = Instant::now();

        if let Some(has_edge) = self.cache.has_edge(&start, &target) {
            return (
                has_edge,
                timer.elapsed(),
                Duration::new(0, 0),
                Duration::new(0, 0),
                false
            );
        }
        let get_time = timer.elapsed();
        timer = Instant::now();
        let neighbors = self.query_neighbors(&start);
        let query_time = timer.elapsed();
        let ans = neighbors
            .binary_search_by(|v| v.partial_cmp(&target).expect("Couldn't compare values"))
            .is_ok();
        timer = Instant::now();
        self.cache.put(start, neighbors);
        let put_time = timer.elapsed();

        (ans, get_time, put_time, query_time, true)
    }

    #[inline(always)]
    fn node_count(&self) -> usize {
        if self.node_count.load(Ordering::SeqCst) == std::usize::MAX {
            let cql = format!(
                "SELECT value FROM {}.stats WHERE key = 'node_count'",
                self.graph_name
            );
            let rows = self.run_query(cql);

            let first_row = rows.into_iter().next().unwrap();
            let count: i32 = first_row.get_by_index(0).expect("get by index").unwrap();

            self.node_count.swap(count as usize, Ordering::Relaxed);
        }

        self.node_count.load(Ordering::SeqCst)
    }

    fn edge_count(&self) -> usize {
        unimplemented!()
    }

    fn is_directed(&self) -> bool {
        false
    }

    #[inline(always)]
    fn node_indices(&self) -> Iter<Id> {
        let max_node_id = self.max_seen_id().unwrap().id();

        Iter::new(Box::new((0..max_node_id).map(|n| Id::new(n))))
    }

    fn edge_indices(&self) -> Iter<(Id, Id)> {
        unimplemented!()
    }

    fn nodes(&self) -> Iter<NodeType<Id, L>> {
        unimplemented!()
    }

    fn edges(&self) -> Iter<EdgeType<Id, L>> {
        unimplemented!()
    }

    #[inline(always)]
    fn degree(&self, id: Id) -> (usize, Duration, Duration, Duration, bool) {
        let mut timer = Instant::now();
        if let Some(degree) = self.cache.degree(&id) {
            return (
                degree,
                timer.elapsed(),
                Duration::new(0, 0),
                Duration::new(0, 0),
                false
            );
        }
        let get_time = timer.elapsed();
        timer = Instant::now();
        let neighbors = self.query_neighbors(&id);
        let query_time = timer.elapsed();
        let len = neighbors.len();
        let timer = Instant::now();
        self.cache.put(id, neighbors);
        let put_time = timer.elapsed();

        (len, get_time, put_time, query_time, true)
    }

    fn total_degree(&self, _id: Id) -> usize {
        unimplemented!()
    }

<<<<<<< HEAD
    // #[inline(always)]
    // fn neighbors_iter(&self, id: Id) -> (Iter<Id>, Duration, Duration, Duration) {
    //     let (neighbors, get_time, put_time, query_time) = self.neighbors(id);
    //     (
    //         Iter::new(Box::new(neighbors.into_owned().into_iter())),
    //         get_time,
    //         put_time,
    //         query_time,
    //     )
    // }

    #[inline(always)]
    fn neighbors(&self, id: Id) -> (Vec<Id>, Duration, Duration, Duration) {
=======

    #[inline(always)]
    fn neighbors_iter(&self, id: Id) -> (Iter<Id>, Duration, Duration, Duration, bool) {
        let (neighbors, get_time, put_time, query_time, queried) = self.neighbors(id);
        (
            Iter::new(Box::new(neighbors.into_owned().into_iter())),
            get_time,
            put_time,
            query_time,
            queried
        )
    }

    #[inline(always)]
    fn neighbors(&self, id: Id) -> (Cow<[Id]>, Duration, Duration, Duration, bool) {
>>>>>>> c8b4847e
        let mut timer = Instant::now();

        if let Some(neighbours) = self.cache.get(&id) {
            return (
                neighbours.into(),
                timer.elapsed(),
                Duration::new(0, 0),
                Duration::new(0, 0),
                false
            );
        }
        let get_time = timer.elapsed();
        timer = Instant::now();
        let neighbors = self.query_neighbors(&id);
        let query_time = timer.elapsed();
        timer = Instant::now();
        self.cache.put(id, neighbors.clone());
        let put_time = timer.elapsed();

<<<<<<< HEAD
        (neighbors, get_time, put_time, query_time)
=======
        (neighbors.into(), get_time, put_time, query_time, true)
>>>>>>> c8b4847e
    }

    #[inline(always)]
    fn max_seen_id(&self) -> Option<Id> {
        if self.max_node_id.load(Ordering::SeqCst) == std::usize::MAX {
            let cql = format!(
                "SELECT value FROM {}.stats WHERE key = 'node_count'",
                self.graph_name
            );
            let rows = self.run_query(cql);

            let first_row = rows.into_iter().next().unwrap();
            let id: i32 = first_row.get_by_index(0).expect("get by index").unwrap();

            self.max_node_id.swap(id as usize, Ordering::Relaxed);
        }

        Some(Id::new(self.max_node_id.load(Ordering::SeqCst)))
    }

    fn implementation(&self) -> GraphImpl {
        GraphImpl::CassandraGraph
    }
}<|MERGE_RESOLUTION|>--- conflicted
+++ resolved
@@ -56,11 +56,8 @@
     get_time: RefCell<Duration>,
     query_time: RefCell<Duration>,
     put_time: RefCell<Duration>,
-<<<<<<< HEAD
     cache: RefCell<LruCache<Id, Vec<Id>>>,
-=======
-    query_count: RefCell<usize>
->>>>>>> c8b4847e
+    query_count: RefCell<usize>,
 }
 
 impl<Id: IdType + Clone, L: IdType> CassandraGraph<Id, L> {
@@ -71,11 +68,8 @@
             get_time: RefCell::new(Duration::new(0, 0)),
             query_time: RefCell::new(Duration::new(0, 0)),
             put_time: RefCell::new(Duration::new(0, 0)),
-<<<<<<< HEAD
             cache: RefCell::new(LruCache::new(cache_size)),
-=======
-            query_count: RefCell::new(0usize)
->>>>>>> c8b4847e
+            query_count: RefCell::new(0usize),
         }
     }
 
@@ -122,15 +116,11 @@
     }
 
     fn has_edge(&self, start: Id, target: Id) -> bool {
-<<<<<<< HEAD
         if let Some(neighbors) = self.cache.borrow_mut().get(&start) {
             return neighbors.binary_search(&target).is_ok();
         }
 
-        let (ret, get_time, put_time, query_time) = self.core.has_edge(start, target);
-=======
         let (ret, get_time, put_time, query_time, queried) = self.core.has_edge(start, target);
->>>>>>> c8b4847e
         *self.get_time.borrow_mut() += get_time;
         *self.put_time.borrow_mut() += put_time;
         *self.query_time.borrow_mut() += query_time;
@@ -170,15 +160,12 @@
     }
 
     fn degree(&self, id: Id) -> usize {
-<<<<<<< HEAD
         if let Some(neighbors) = self.cache.borrow_mut().get(&id) {
             return neighbors.len();
         }
 
-        let (ret, get_time, put_time, query_time) = self.core.degree(id);
-=======
         let (ret, get_time, put_time, query_time, queried) = self.core.degree(id);
->>>>>>> c8b4847e
+
         *self.get_time.borrow_mut() += get_time;
         *self.put_time.borrow_mut() += put_time;
         *self.query_time.borrow_mut() += query_time;
@@ -194,7 +181,6 @@
     }
 
     fn neighbors_iter(&self, id: Id) -> Iter<Id> {
-<<<<<<< HEAD
         let iter = self.neighbors(id).to_vec().into_iter();
 
         Iter::new(Box::new(iter))
@@ -205,10 +191,8 @@
             return neighbors.clone().into();
         }
 
-        let (ret, get_time, put_time, query_time) = self.core.neighbors(id);
+        let (ret, get_time, put_time, query_time, queried) = self.core.neighbors(id);
         self.cache.borrow_mut().put(id, ret.clone());
-=======
-        let (ret, get_time, put_time, query_time, queried) = self.core.neighbors_iter(id);
 
         *self.get_time.borrow_mut() += get_time;
         *self.put_time.borrow_mut() += put_time;
@@ -217,26 +201,7 @@
             *self.query_count.borrow_mut() += 1;
         }
 
-        ret
-    }
-
-    fn neighbors(&self, id: Id) -> Cow<[Id]> {
-        let (ret, get_time, put_time, query_time, queried) = self.core.neighbors(id);
->>>>>>> c8b4847e
-
-        *self.get_time.borrow_mut() += get_time;
-        *self.put_time.borrow_mut() += put_time;
-        *self.query_time.borrow_mut() += query_time;
-<<<<<<< HEAD
-
         ret.into()
-=======
-        if queried {
-            *self.query_count.borrow_mut() += 1;
-        }
-
-        ret
->>>>>>> c8b4847e
     }
 
     fn max_seen_id(&self) -> Option<Id> {
@@ -435,7 +400,7 @@
                 timer.elapsed(),
                 Duration::new(0, 0),
                 Duration::new(0, 0),
-                false
+                false,
             );
         }
         let get_time = timer.elapsed();
@@ -506,7 +471,7 @@
                 timer.elapsed(),
                 Duration::new(0, 0),
                 Duration::new(0, 0),
-                false
+                false,
             );
         }
         let get_time = timer.elapsed();
@@ -525,7 +490,6 @@
         unimplemented!()
     }
 
-<<<<<<< HEAD
     // #[inline(always)]
     // fn neighbors_iter(&self, id: Id) -> (Iter<Id>, Duration, Duration, Duration) {
     //     let (neighbors, get_time, put_time, query_time) = self.neighbors(id);
@@ -538,24 +502,7 @@
     // }
 
     #[inline(always)]
-    fn neighbors(&self, id: Id) -> (Vec<Id>, Duration, Duration, Duration) {
-=======
-
-    #[inline(always)]
-    fn neighbors_iter(&self, id: Id) -> (Iter<Id>, Duration, Duration, Duration, bool) {
-        let (neighbors, get_time, put_time, query_time, queried) = self.neighbors(id);
-        (
-            Iter::new(Box::new(neighbors.into_owned().into_iter())),
-            get_time,
-            put_time,
-            query_time,
-            queried
-        )
-    }
-
-    #[inline(always)]
-    fn neighbors(&self, id: Id) -> (Cow<[Id]>, Duration, Duration, Duration, bool) {
->>>>>>> c8b4847e
+    fn neighbors(&self, id: Id) -> (Vec<Id>, Duration, Duration, Duration, bool) {
         let mut timer = Instant::now();
 
         if let Some(neighbours) = self.cache.get(&id) {
@@ -564,7 +511,7 @@
                 timer.elapsed(),
                 Duration::new(0, 0),
                 Duration::new(0, 0),
-                false
+                false,
             );
         }
         let get_time = timer.elapsed();
@@ -575,11 +522,7 @@
         self.cache.put(id, neighbors.clone());
         let put_time = timer.elapsed();
 
-<<<<<<< HEAD
-        (neighbors, get_time, put_time, query_time)
-=======
-        (neighbors.into(), get_time, put_time, query_time, true)
->>>>>>> c8b4847e
+        (neighbors, get_time, put_time, query_time, true)
     }
 
     #[inline(always)]
