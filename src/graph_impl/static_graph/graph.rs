use std::marker::PhantomData;
use std::iter;

use generic::GraphTrait;
use generic::GraphType;
use generic::{Directed, Undirected};
use generic::{IndexIter, Iter};

use graph_impl::static_graph::edge_vec::EdgeVec;

pub type UnStaticGraph = StaticGraph<Undirected>;
pub type DiStaticGraph = StaticGraph<Directed>;

<<<<<<< HEAD
/// With the node indexed from 0 .. num_nodes - 1, we can maintain the edges in a compact way,
/// using `offset` and `edges`, in which `offset[node]` maintain the start index of the given
/// node's neighbors in `edges`. Thus, the node's neighbors is maintained in:
/// `edges[offsets[node]]` (included) to `edges[offsets[node+1]]` (excluded),
///
/// *Note*: The edges must be sorted according to the starting node, that is,
/// The sub-vector `edges[offsets[node]]` (included) - `edges[offsets[node + 1]]` (excluded)
/// for any `node` should be sorted.
#[derive(Debug, PartialEq, Clone, Serialize, Deserialize)]
pub struct EdgeVec {
    pub offsets: Vec<usize>,
    pub edges: Vec<usize>,
    // Maintain the corresponding edge's labels if exist, aligned with `edges`.
    // Note that the label has been encoded as an Integer.
    labels: Option<Vec<usize>>,
}

impl EdgeVec {

    pub fn get_offsets(&self) -> &Vec<usize>{
        &self.offsets
    }

    pub fn get_edges(&self) -> &Vec<usize>{
        &self.edges
    }

    pub fn get_labels(&self) -> &Option<Vec<usize>>{
        &self.labels
    }

    pub fn new(offsets: Vec<usize>, edges: Vec<usize>) -> Self {
        EdgeVec {
            offsets,
            edges,
            labels: None,
        }
    }

    pub fn with_labels(offsets: Vec<usize>, edges: Vec<usize>, labels: Vec<usize>) -> Self {
        assert_eq!(edges.len(), labels.len());
        EdgeVec {
            offsets,
            edges,
            labels: Some(labels),
        }
    }

    // Verify whether a given `node` is a valid node id.
    // Suppose the maximum node id is `m`, then we must have offsets[m+1], therefore
    // given a node, we must have `node <= m < offsets.len - 1`
    fn valid_node(&self, node: usize) -> bool {
        node < self.offsets.len() - 1
    }

    pub fn len(&self) -> usize {
        self.edges.len()
    }

    // Get the neighbours of a given `node`.
    pub fn neighbors(&self, node: usize) -> &[usize] {
        assert!(self.valid_node(node));
        let start = self.offsets[node];
        let end = self.offsets[node + 1];
        //        assert!(start < self.edges.len() && end <= self.edges.len());
        &self.edges[start..end]
    }

    pub fn degree(&self, node: usize) -> usize {
        self.neighbors(node).len()
    }

    /// Given a both ends of the edges, `start` and `target`, locate its index
    /// in the edge vector, if the corresponding edge exists.
    pub fn find_edge_index(&self, start: usize, target: usize) -> Option<usize> {
        if !(self.valid_node(start) && self.valid_node(target)) {
            None
        } else {
            let neighbors = self.neighbors(start);
            let found = neighbors.binary_search(&target);
            match found {
                Err(_) => None,
                Ok(idx) => Some(self.offsets[start] + idx),
            }
        }
    }

    pub fn has_edge(&self, start: usize, target: usize) -> bool {
        self.find_edge_index(start, target).is_some()
    }

    pub fn find_edge_label(&self, start: usize, target: usize) -> Option<&usize> {
        match self.labels {
            None => None,
            Some(ref labels) => {
                let idx_opt = self.find_edge_index(start, target);
                match idx_opt {
                    None => None,
                    Some(idx) => labels.get(idx),
                }
            }
        }
    }
}

=======
>>>>>>> 6e49a5f7
/// `StaticGraph` is a memory-compact graph data structure.
/// The labels of both nodes and edges, if exist, are encoded as `Integer`.
#[derive(Debug, PartialEq, Serialize, Deserialize)]
pub struct StaticGraph<Ty: GraphType> {
    num_nodes: usize,
    num_edges: usize,
    edge_vec: EdgeVec,
    in_edge_vec: Option<EdgeVec>,
    // Maintain the node's labels, whose index is aligned with `offsets`.
    labels: Option<Vec<usize>>,
    // A marker of thr graph type, namely, directed or undirected.
    graph_type: PhantomData<Ty>,
}

// See https://github.com/rust-lang/rust/issues/26925
impl<Ty: GraphType> Clone for StaticGraph<Ty> {
    fn clone(&self) -> Self {
        StaticGraph {
            num_nodes: self.num_nodes.clone(),
            num_edges: self.num_edges.clone(),
            edge_vec: self.edge_vec.clone(),
            in_edge_vec: self.in_edge_vec.clone(),
            labels: self.labels.clone(),
            graph_type: PhantomData,
        }
    }
}

impl<Ty: GraphType> StaticGraph<Ty> {
    pub fn new(num_nodes: usize, edges: EdgeVec, in_edges: Option<EdgeVec>) -> Self {
        if Ty::is_directed() {
            assert!(in_edges.is_some());
            assert_eq!(in_edges.as_ref().unwrap().len(), edges.len());
        }
        StaticGraph {
            num_nodes,
            num_edges: if Ty::is_directed() {
                edges.len()
            } else {
                // Undirected graph's actual `num_edges` shall halve the size of the `edges` vector
                edges.len() >> 1
            },
            edge_vec: edges,
            in_edge_vec: in_edges,
            labels: None,
            graph_type: PhantomData,
        }
    }

    pub fn with_labels(
        num_nodes: usize,
        edges: EdgeVec,
        in_edges: Option<EdgeVec>,
        labels: Vec<usize>,
    ) -> Self {
        assert_eq!(num_nodes, labels.len());
        if Ty::is_directed() {
            assert!(in_edges.is_some());
            assert_eq!(in_edges.as_ref().unwrap().len(), edges.len());
        }

        StaticGraph {
            num_nodes,
            num_edges: if Ty::is_directed() {
                edges.len()
            } else {
                edges.len() >> 1
            },
            edge_vec: edges,
            in_edge_vec: in_edges,
            labels: Some(labels),
            graph_type: PhantomData,
        }
    }

    pub fn neighbors(&self, node: usize) -> &[usize] {
        self.edge_vec.neighbors(node)
    }

    pub fn find_edge_index(&self, start: usize, target: usize) -> Option<usize> {
        self.edge_vec.find_edge_index(start, target)
    }

    pub fn get_num_nodes(&self) -> usize{
        self.num_nodes
    }

    pub fn get_num_edges(&self) -> usize{
        self.num_edges
    }

    pub fn get_edge_vec(&self) -> &EdgeVec{
        &self.edge_vec
    }

    pub fn get_in_edge_vec(&self) -> &Option<EdgeVec>{
        &self.in_edge_vec
    }

    pub fn get_labels(&self) -> &Option<Vec<usize>>{
        &self.labels
    }

    pub fn get_graph_type(&self) -> &PhantomData<Ty>{
        &self.graph_type
    }

}

impl<Ty: GraphType> GraphTrait for StaticGraph<Ty> {
    type N = usize;
    type E = usize;

    /// In `StaticGraph`, a node is simply an `id`. Here we simply get its label.
    fn get_node(&self, id: usize) -> Option<&Self::N> {
        match self.labels {
            None => None,
            Some(ref labels) => labels.get(id),
        }
    }

    /// In `StaticGraph`, an edge is an attribute (as adjacency list) of a node.
    /// Here, we return the edge's label if the label exist.
    fn find_edge(&self, start: usize, target: usize) -> Option<&Self::E> {
        self.edge_vec.find_edge_label(start, target)
    }

    fn has_node(&self, id: usize) -> bool {
        id < self.num_nodes
    }

    fn has_edge(&self, start: usize, target: usize) -> bool {
        self.edge_vec.has_edge(start, target)
    }

    fn node_count(&self) -> usize {
        self.num_nodes
    }

    fn edge_count(&self) -> usize {
        self.num_edges
    }

    fn is_directed(&self) -> bool {
        Ty::is_directed()
    }

    fn node_indices<'a>(&'a self) -> IndexIter<'a> {
        IndexIter::new(Box::new(0..self.num_nodes))
    }
    fn edge_indices<'a>(&'a self) -> Iter<'a, (usize, usize)> {
        Iter::new(Box::new(EdgeIter::new(self)))
    }

    ///In `StaticGraph`, a node is simply an `id`.
    ///Thus, we return an iterator over the labels of all nodes.
    fn nodes<'a>(&'a self) -> Iter<'a, &Self::N> {
        match self.labels {
            Some(ref labels) => Iter::new(Box::new(labels.iter())),
            None => Iter::new(Box::new(iter::empty())),
        }
    }

    /// In `StaticGraph`, an edge is an attribute (as adjacency list) of a node.
    /// Thus, we return an iterator over the labels of all edges.
    fn edges<'a>(&'a self) -> Iter<'a, &Self::E> {
        Iter::new(Box::new(self.edge_vec.get_labels().iter()))
    }

    fn degree(&self, id: usize) -> usize {
        self.edge_vec.degree(id)
    }

    fn neighbor_indices<'a>(&'a self, id: usize) -> IndexIter<'a> {
        IndexIter::new(Box::new(self.edge_vec.neighbors(id).iter().map(|i| *i)))
    }
    fn get_node_label_id(&self, node_id: usize) -> Option<usize> {
        self.get_node(node_id).map(|i| *i)
    }

    fn get_edge_label_id(&self, start: usize, target: usize) -> Option<usize> {
        self.find_edge(start, target).map(|i| *i)
    }
}

pub struct EdgeIter<'a, Ty: 'a + GraphType> {
    g: &'a StaticGraph<Ty>,
    curr_node: usize,
    curr_neighbor_index: usize,
}

impl<'a, Ty: 'a + GraphType> EdgeIter<'a, Ty> {
    pub fn new(g: &'a StaticGraph<Ty>) -> Self {
        EdgeIter {
            g,
            curr_node: 0,
            curr_neighbor_index: 0,
        }
    }
}

impl<'a, Ty: 'a + GraphType> Iterator for EdgeIter<'a, Ty> {
    type Item = (usize, usize);

    fn next(&mut self) -> Option<Self::Item> {
        let mut node: usize;
        let mut neighbors: &[usize];

        loop {
            while self.g.has_node(self.curr_node)
                && self.curr_neighbor_index >= self.g.degree(self.curr_node)
            {
                self.curr_node += 1;
                self.curr_neighbor_index = 0;
            }

            node = self.curr_node;
            if !self.g.has_node(node) {
                return None;
            }

            neighbors = self.g.edge_vec.neighbors(node);

            if !self.g.is_directed() && neighbors[self.curr_neighbor_index] < node {
                match neighbors.binary_search(&node) {
                    Ok(index) => {
                        self.curr_neighbor_index = index;
                        break;
                    }
                    Err(index) => {
                        if index < neighbors.len() {
                            self.curr_neighbor_index = index;
                            break;
                        } else {
                            self.curr_node += 1;
                            self.curr_neighbor_index = 0;
                        }
                    }
                }
            } else {
                break;
            }
        }

        let neighbor = neighbors[self.curr_neighbor_index];
        let edge = (node, neighbor);
        self.curr_neighbor_index += 1;
        Some(edge)
    }
}<|MERGE_RESOLUTION|>--- conflicted
+++ resolved
@@ -11,114 +11,6 @@
 pub type UnStaticGraph = StaticGraph<Undirected>;
 pub type DiStaticGraph = StaticGraph<Directed>;
 
-<<<<<<< HEAD
-/// With the node indexed from 0 .. num_nodes - 1, we can maintain the edges in a compact way,
-/// using `offset` and `edges`, in which `offset[node]` maintain the start index of the given
-/// node's neighbors in `edges`. Thus, the node's neighbors is maintained in:
-/// `edges[offsets[node]]` (included) to `edges[offsets[node+1]]` (excluded),
-///
-/// *Note*: The edges must be sorted according to the starting node, that is,
-/// The sub-vector `edges[offsets[node]]` (included) - `edges[offsets[node + 1]]` (excluded)
-/// for any `node` should be sorted.
-#[derive(Debug, PartialEq, Clone, Serialize, Deserialize)]
-pub struct EdgeVec {
-    pub offsets: Vec<usize>,
-    pub edges: Vec<usize>,
-    // Maintain the corresponding edge's labels if exist, aligned with `edges`.
-    // Note that the label has been encoded as an Integer.
-    labels: Option<Vec<usize>>,
-}
-
-impl EdgeVec {
-
-    pub fn get_offsets(&self) -> &Vec<usize>{
-        &self.offsets
-    }
-
-    pub fn get_edges(&self) -> &Vec<usize>{
-        &self.edges
-    }
-
-    pub fn get_labels(&self) -> &Option<Vec<usize>>{
-        &self.labels
-    }
-
-    pub fn new(offsets: Vec<usize>, edges: Vec<usize>) -> Self {
-        EdgeVec {
-            offsets,
-            edges,
-            labels: None,
-        }
-    }
-
-    pub fn with_labels(offsets: Vec<usize>, edges: Vec<usize>, labels: Vec<usize>) -> Self {
-        assert_eq!(edges.len(), labels.len());
-        EdgeVec {
-            offsets,
-            edges,
-            labels: Some(labels),
-        }
-    }
-
-    // Verify whether a given `node` is a valid node id.
-    // Suppose the maximum node id is `m`, then we must have offsets[m+1], therefore
-    // given a node, we must have `node <= m < offsets.len - 1`
-    fn valid_node(&self, node: usize) -> bool {
-        node < self.offsets.len() - 1
-    }
-
-    pub fn len(&self) -> usize {
-        self.edges.len()
-    }
-
-    // Get the neighbours of a given `node`.
-    pub fn neighbors(&self, node: usize) -> &[usize] {
-        assert!(self.valid_node(node));
-        let start = self.offsets[node];
-        let end = self.offsets[node + 1];
-        //        assert!(start < self.edges.len() && end <= self.edges.len());
-        &self.edges[start..end]
-    }
-
-    pub fn degree(&self, node: usize) -> usize {
-        self.neighbors(node).len()
-    }
-
-    /// Given a both ends of the edges, `start` and `target`, locate its index
-    /// in the edge vector, if the corresponding edge exists.
-    pub fn find_edge_index(&self, start: usize, target: usize) -> Option<usize> {
-        if !(self.valid_node(start) && self.valid_node(target)) {
-            None
-        } else {
-            let neighbors = self.neighbors(start);
-            let found = neighbors.binary_search(&target);
-            match found {
-                Err(_) => None,
-                Ok(idx) => Some(self.offsets[start] + idx),
-            }
-        }
-    }
-
-    pub fn has_edge(&self, start: usize, target: usize) -> bool {
-        self.find_edge_index(start, target).is_some()
-    }
-
-    pub fn find_edge_label(&self, start: usize, target: usize) -> Option<&usize> {
-        match self.labels {
-            None => None,
-            Some(ref labels) => {
-                let idx_opt = self.find_edge_index(start, target);
-                match idx_opt {
-                    None => None,
-                    Some(idx) => labels.get(idx),
-                }
-            }
-        }
-    }
-}
-
-=======
->>>>>>> 6e49a5f7
 /// `StaticGraph` is a memory-compact graph data structure.
 /// The labels of both nodes and edges, if exist, are encoded as `Integer`.
 #[derive(Debug, PartialEq, Serialize, Deserialize)]
