--- conflicted
+++ resolved
@@ -36,20 +36,8 @@
             assert!(in_edges.is_some());
             assert_eq!(in_edges.as_ref().unwrap().len(), edges.len());
         }
-<<<<<<< HEAD
-    }
-}
-
-impl<Ty: GraphType> StaticGraph<Ty> {
-    pub fn new(num_nodes: usize, edges: EdgeVec, in_edges: Option<EdgeVec>) -> Self {
-        if Ty::is_directed() {
-            assert!(in_edges.is_some());
-            assert_eq!(in_edges.as_ref().unwrap().len(), edges.len());
-        }
-        StaticGraph {
-=======
+
         TypedStaticGraph {
->>>>>>> 1cbc8092
             num_nodes,
             num_edges: if Ty::is_directed() {
                 edges.len()
@@ -74,11 +62,8 @@
             assert_eq!(in_edges.as_ref().unwrap().len(), edges.len());
         }
         assert_eq!(num_nodes, labels.len());
-<<<<<<< HEAD
-        StaticGraph {
-=======
+
         TypedStaticGraph {
->>>>>>> 1cbc8092
             num_nodes,
             num_edges: if Ty::is_directed() {
                 edges.len()
