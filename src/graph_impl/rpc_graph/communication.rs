--- conflicted
+++ resolved
@@ -1,10 +1,8 @@
 use std::borrow::Cow;
 use std::cell::{RefCell, RefMut};
 use std::fs;
-use std::hash::Hash;
 use std::net::SocketAddr;
 use std::net::ToSocketAddrs;
-use std::sync::Arc;
 use std::path::Path;
 
 use lru::LruCache;
@@ -14,15 +12,9 @@
     context,
 };
 use tarpc_bincode_transport as bincode_transport;
-use tokio::runtime::current_thread;
 
 use crate::generic::{DefaultId, IdType};
 use crate::graph_impl::rpc_graph::server::{GraphRPC, GraphRPCClient};
-<<<<<<< HEAD
-=======
-
-//type FxLruCache<K, V> = LruCache<K, V, FxBuildHasher>;
->>>>>>> c3db0440
 
 pub struct Messenger {
     server_addrs: Vec<SocketAddr>,
