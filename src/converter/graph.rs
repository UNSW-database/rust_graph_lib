--- conflicted
+++ resolved
@@ -158,11 +158,7 @@
 }
 
 /// Re-assign node label id sorted by its frequency
-<<<<<<< HEAD
-fn _get_node_label_id_map<L, Ty>(g: &GraphMap<L, Ty>) -> SetMap<usize>
-=======
-fn get_node_label_id_map<L, Ty>(g: &GraphMap<L, Ty>) -> SetMap<StaticLabel>
->>>>>>> 11c31531
+fn _get_node_label_id_map<L, Ty>(g: &GraphMap<L, Ty>) -> SetMap<StaticLabel>
 where
     L: Hash + Eq,
     Ty: GraphType,
@@ -180,11 +176,8 @@
     label_map
 }
 
-<<<<<<< HEAD
-fn _merge_map<L>(new_map: &SetMap<usize>, old_map: &SetMap<L>) -> SetMap<L>
-=======
-fn merge_map<L>(new_map: &SetMap<StaticLabel>, old_map: &SetMap<L>) -> SetMap<L>
->>>>>>> 11c31531
+
+fn _merge_map<L>(new_map: &SetMap<StaticLabel>, old_map: &SetMap<L>) -> SetMap<L>
 where
     L: Hash + Eq + Clone,
 {
@@ -199,11 +192,7 @@
 }
 
 /// Re-assign edge label id sorted by its frequency
-<<<<<<< HEAD
-fn _get_edge_label_id_map<L, Ty>(g: &GraphMap<L, Ty>) -> SetMap<usize>
-=======
-fn get_edge_label_id_map<L, Ty>(g: &GraphMap<L, Ty>) -> SetMap<StaticLabel>
->>>>>>> 11c31531
+fn _get_edge_label_id_map<L, Ty>(g: &GraphMap<L, Ty>) -> SetMap<StaticLabel>
 where
     L: Hash + Eq,
     Ty: GraphType,
