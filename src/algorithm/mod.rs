/*
 * Copyright (c) 2018 UNSW Sydney, Data and Knowledge Group.
 *
 * Licensed to the Apache Software Foundation (ASF) under one
 * or more contributor license agreements.  See the NOTICE file
 * distributed with this work for additional information
 * regarding copyright ownership.  The ASF licenses this file
 * to you under the Apache License, Version 2.0 (the
 * "License"); you may not use this file except in compliance
 * with the License.  You may obtain a copy of the License at
 *
 *   http://www.apache.org/licenses/LICENSE-2.0
 *
 * Unless required by applicable law or agreed to in writing,
 * software distributed under the License is distributed on an
 * "AS IS" BASIS, WITHOUT WARRANTIES OR CONDITIONS OF ANY
 * KIND, either express or implied.  See the License for the
 * specific language governing permissions and limitations
 * under the License.
 */
pub mod bfs;
pub mod conn_comp;
<<<<<<< HEAD
pub mod conn_subgraphs;
pub mod cano_label;
pub mod graph_union;
pub mod graph_minus;
=======
pub mod dfs;

pub use algorithm::bfs::Bfs;
pub use algorithm::conn_comp::ConnComp;
pub use algorithm::dfs::Dfs;
>>>>>>> 65114772
<|MERGE_RESOLUTION|>--- conflicted
+++ resolved
@@ -20,15 +20,8 @@
  */
 pub mod bfs;
 pub mod conn_comp;
-<<<<<<< HEAD
 pub mod conn_subgraphs;
 pub mod cano_label;
 pub mod graph_union;
 pub mod graph_minus;
-=======
 pub mod dfs;
-
-pub use algorithm::bfs::Bfs;
-pub use algorithm::conn_comp::ConnComp;
-pub use algorithm::dfs::Dfs;
->>>>>>> 65114772
