--- conflicted
+++ resolved
@@ -97,7 +97,7 @@
         &mut self,
         graph: &dyn GeneralGraph<Id, NL, EL, L>,
     ) {
-        for edge in graph.edge_indices() {
+        for edge in graph.edges() {
             self.process_new_edge(&edge);
         }
 
@@ -111,14 +111,9 @@
 
     /// Update the root map based on a newly given edge
     /// Can be called at anytime after instantiating a ConnComp instance
-<<<<<<< HEAD
     pub fn process_new_edge<L: IdType>(&mut self, edge: &dyn EdgeTrait<Id, L>) {
         let x = edge.get_start();
         let y = edge.get_target();
-=======
-    pub fn process_new_edge(&mut self, edge: &(Id, Id)) {
-        let (x, y) = *edge;
->>>>>>> a698d610
 
         if !self.parent().contains_key(&x) {
             self.mut_parent().insert(x, x);
