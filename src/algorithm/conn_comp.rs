use std::cell::{Ref, RefCell};
use std::collections::HashMap;
<<<<<<< HEAD
use std::cell::RefCell;
use std::cell::Ref;
use std::cell::RefMut;

=======
use std::hash::Hash;
>>>>>>> 65114772

use prelude::*;

/// Detection of Connected Component (ConnComp) of a graph.
///
/// `ConnComp` is not recursive.
/// The detection iterates through every edge.
/// Nodes that are involved in each edge is merged together.
///
/// There are k loops and each loop processing the root array costs log(n).
/// Therefore, time complexity is O(k*log(n)).
///
/// `ConnComp` does not itself borrow the graph, and because of this you can run
/// a detection over a graph while still retaining mutable access to it
/// Example:
///
/// ```
/// use rust_graph::prelude::*;
/// use rust_graph::graph_impl::UnGraphMap;
/// use rust_graph::algorithm::ConnComp;
///
/// let mut graph = UnGraphMap::<Void>::new();
///
/// graph.add_edge(0, 1, None);
/// graph.add_edge(1, 2, None);
/// graph.add_edge(3, 4, None);
///
/// let mut cc = ConnComp::new(&graph);
/// cc.get_connected_nodes(0);
/// cc.is_connected(0, 1);
///
/// ```
///
/// **Note:** The algorithm may not behave correctly if nodes are removed
/// during iteration. It may not necessarily visit added nodes or edges.
#[derive(Debug, Clone)]
pub struct ConnComp<Id: IdType> {
    /// The map of each node to its root
    parent_ref: RefCell<HashMap<Id, Id>>,
    /// The number of connected components found
    count: usize,
}

impl<Id: IdType> ConnComp<Id> {
    /// Create a new **ConnComp** by initialising empty root map, and set count to be number
    /// of nodes in graph.
<<<<<<< HEAD
    pub fn new<NL: Eq + Hash, EL: Eq + Hash, L: IdType> (
        graph: &GeneralGraph<Id, NL, EL, L>
    ) -> Self
    {
        let mut cc = ConnComp::empty(graph.node_count());
=======
    pub fn new<NL: Eq + Hash, EL: Eq + Hash>(graph: &GeneralGraph<Id, NL, EL>) -> Self {
        let mut cc = ConnComp::with_capacity(graph.node_count());
>>>>>>> 65114772
        cc.run_detection(graph);
        cc
    }

    /// Create a new **ConnComp**.
    pub fn with_capacity(node_count: usize) -> Self {
        ConnComp {
            parent_ref: RefCell::new(HashMap::with_capacity(node_count)),
            count: 0,
        }
    }

<<<<<<< HEAD

    /// Get mutable reference of parent map
    pub fn mut_parent(&self) -> RefMut<HashMap<Id, Id>> {
        self.parent_ref.borrow_mut()
    }


    /// Get immutable reference of parent map
    pub fn parent(&self) -> Ref<HashMap<Id, Id>> {
        self.parent_ref.borrow()
    }

    /// Run the detection upon every edge. Update the root map based on every edge
    pub fn run_detection<NL: Eq + Hash, EL: Eq + Hash, L: IdType> (
        &mut self,
        graph: &GeneralGraph<Id, NL, EL, L>
    )
    {
        for edge in graph.edges() {
            self.process_new_edge(&edge);
        }
=======
    pub fn get_count(&self) -> usize {
        self.count
>>>>>>> 65114772
    }

    /// Update the root map based on a newly given edge
    /// Can be called at anytime after instantiating a ConnComp instance
<<<<<<< HEAD
    pub fn process_new_edge<L: IdType> (
        &mut self,
        edge: &EdgeTrait<Id, L>
    )
    {
=======
    pub fn process_new_edge(&mut self, edge: &EdgeTrait<Id, Id>) {
>>>>>>> 65114772
        let x = edge.get_start();
        let y = edge.get_target();

        if !self.parent().contains_key(&x) {
            self.mut_parent().insert(x, x);
            self.count += 1;
        }

        if !self.parent().contains_key(&y) {
            self.mut_parent().insert(y, y);
            self.count += 1;
        }

        let x_root = self.get_root(x).unwrap();
        let y_root = self.get_root(y).unwrap();

        if x_root != y_root {
            self.count -= 1;
            self.mut_parent().insert(x_root, y_root);
        }
    }

    /// Get the parent of a node.
    pub fn get_parent(&self, node: Id) -> Option<Id> {
        if let Some(id) = self.parent().get(&node) {
            Some(*id)
        } else {
            None
        }
    }

    /// Get the root of a node.
<<<<<<< HEAD
    pub fn get_root(
        &self,
        mut node: Id
    ) -> Option<Id>
    {
        while self.parent().get(&node)!= Some(&node) {
=======
    pub fn get_root(&mut self, mut node: Id) -> Option<Id> {
        while self.parent().get(&node) != Some(&node) {
>>>>>>> 65114772
            let p = self.parent()[&node];
            let pp = self.parent()[&p];

            self.mut_parent().insert(node, pp);
            node = pp;
        }

        if self.parent().get(&node) != None {
            Some(node)
        } else {
            None
        }
    }

    /// Check if two nodes are belong to the same component.
<<<<<<< HEAD
    pub fn is_connected(&self, node0: Id, node1: Id) ->bool {
=======
    pub fn is_connected(&mut self, node0: Id, node1: Id) -> bool {
>>>>>>> 65114772
        if !self.parent().contains_key(&node0) || !self.parent().contains_key(&node1) {
            false
        } else {
            self.get_root(node0) == self.get_root(node1)
        }
    }

    /// Clear the state.
    pub fn reset(&mut self) {
        self.mut_parent().clear();
        self.count = 0;
    }

    /// Get all nodes in the component of the given node.
    pub fn get_connected_nodes(&self, node: Id) -> Option<Vec<Id>> {
        if self.parent().contains_key(&node) {
            let mut result: Vec<Id> = Vec::new();
            let root_id = self.get_root(node);
            let mut keys: Vec<Id> = Vec::new();

            for key in self.parent().keys() {
                keys.push(*key);
            }

            for n in keys {
                if self.get_root(n) == root_id {
                    result.push(n);
                }
            }
            Some(result)
        } else {
            None
        }
    }

    /// Get mutable reference of parent map
    fn mut_parent(&mut self) -> &mut HashMap<Id, Id> {
        self.parent_ref.get_mut()
    }

    /// Get immutable reference of parent map
    fn parent(&self) -> Ref<HashMap<Id, Id>> {
        self.parent_ref.borrow()
    }

    /// Run the detection upon every edge. Update the root map based on every edge
    fn run_detection<NL: Eq + Hash, EL: Eq + Hash>(&mut self, graph: &GeneralGraph<Id, NL, EL>) {
        for edge in graph.edges() {
            self.process_new_edge(&edge);
        }
    }
}<|MERGE_RESOLUTION|>--- conflicted
+++ resolved
@@ -1,14 +1,7 @@
 use std::cell::{Ref, RefCell};
 use std::collections::HashMap;
-<<<<<<< HEAD
-use std::cell::RefCell;
-use std::cell::Ref;
 use std::cell::RefMut;
-
-=======
 use std::hash::Hash;
->>>>>>> 65114772
-
 use prelude::*;
 
 /// Detection of Connected Component (ConnComp) of a graph.
@@ -54,16 +47,11 @@
 impl<Id: IdType> ConnComp<Id> {
     /// Create a new **ConnComp** by initialising empty root map, and set count to be number
     /// of nodes in graph.
-<<<<<<< HEAD
     pub fn new<NL: Eq + Hash, EL: Eq + Hash, L: IdType> (
         graph: &GeneralGraph<Id, NL, EL, L>
     ) -> Self
     {
-        let mut cc = ConnComp::empty(graph.node_count());
-=======
-    pub fn new<NL: Eq + Hash, EL: Eq + Hash>(graph: &GeneralGraph<Id, NL, EL>) -> Self {
         let mut cc = ConnComp::with_capacity(graph.node_count());
->>>>>>> 65114772
         cc.run_detection(graph);
         cc
     }
@@ -76,7 +64,6 @@
         }
     }
 
-<<<<<<< HEAD
 
     /// Get mutable reference of parent map
     pub fn mut_parent(&self) -> RefMut<HashMap<Id, Id>> {
@@ -98,23 +85,15 @@
         for edge in graph.edges() {
             self.process_new_edge(&edge);
         }
-=======
-    pub fn get_count(&self) -> usize {
-        self.count
->>>>>>> 65114772
     }
 
     /// Update the root map based on a newly given edge
     /// Can be called at anytime after instantiating a ConnComp instance
-<<<<<<< HEAD
     pub fn process_new_edge<L: IdType> (
         &mut self,
         edge: &EdgeTrait<Id, L>
     )
     {
-=======
-    pub fn process_new_edge(&mut self, edge: &EdgeTrait<Id, Id>) {
->>>>>>> 65114772
         let x = edge.get_start();
         let y = edge.get_target();
 
@@ -147,17 +126,12 @@
     }
 
     /// Get the root of a node.
-<<<<<<< HEAD
     pub fn get_root(
         &self,
         mut node: Id
     ) -> Option<Id>
     {
         while self.parent().get(&node)!= Some(&node) {
-=======
-    pub fn get_root(&mut self, mut node: Id) -> Option<Id> {
-        while self.parent().get(&node) != Some(&node) {
->>>>>>> 65114772
             let p = self.parent()[&node];
             let pp = self.parent()[&p];
 
@@ -173,11 +147,7 @@
     }
 
     /// Check if two nodes are belong to the same component.
-<<<<<<< HEAD
     pub fn is_connected(&self, node0: Id, node1: Id) ->bool {
-=======
-    pub fn is_connected(&mut self, node0: Id, node1: Id) -> bool {
->>>>>>> 65114772
         if !self.parent().contains_key(&node0) || !self.parent().contains_key(&node1) {
             false
         } else {
@@ -189,6 +159,11 @@
     pub fn reset(&mut self) {
         self.mut_parent().clear();
         self.count = 0;
+    }
+
+    /// Get the number of components.
+    pub fn get_count(&self) -> usize {
+        return self.count;
     }
 
     /// Get all nodes in the component of the given node.
@@ -212,21 +187,4 @@
             None
         }
     }
-
-    /// Get mutable reference of parent map
-    fn mut_parent(&mut self) -> &mut HashMap<Id, Id> {
-        self.parent_ref.get_mut()
-    }
-
-    /// Get immutable reference of parent map
-    fn parent(&self) -> Ref<HashMap<Id, Id>> {
-        self.parent_ref.borrow()
-    }
-
-    /// Run the detection upon every edge. Update the root map based on every edge
-    fn run_detection<NL: Eq + Hash, EL: Eq + Hash>(&mut self, graph: &GeneralGraph<Id, NL, EL>) {
-        for edge in graph.edges() {
-            self.process_new_edge(&edge);
-        }
-    }
 }