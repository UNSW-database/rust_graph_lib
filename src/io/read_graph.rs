/*
 * Copyright (c) 2018 UNSW Sydney, Data and Knowledge Group.
 *
 * Licensed to the Apache Software Foundation (ASF) under one
 * or more contributor license agreements.  See the NOTICE file
 * distributed with this work for additional information
 * regarding copyright ownership.  The ASF licenses this file
 * to you under the Apache License, Version 2.0 (the
 * "License"); you may not use this file except in compliance
 * with the License.  You may obtain a copy of the License at
 *
 *   http://www.apache.org/licenses/LICENSE-2.0
 *
 * Unless required by applicable law or agreed to in writing,
 * software distributed under the License is distributed on an
 * "AS IS" BASIS, WITHOUT WARRANTIES OR CONDITIONS OF ANY
 * KIND, either express or implied.  See the License for the
 * specific language governing permissions and limitations
 * under the License.
 */
<<<<<<< HEAD
use crate::generic::{IdType, Iter, MutGraphTrait};
use crate::io::csv::CborValue;
=======
use generic::{IdType, Iter, MutGraphTrait};
use io::csv::JsonValue;
use itertools::Itertools;
>>>>>>> 58a84f71
use serde::Deserialize;
use std::hash::Hash;

pub trait ReadGraph<Id: IdType, NL: Hash + Eq + 'static, EL: Hash + Eq + 'static>
where
    for<'de> Id: Deserialize<'de>,
    for<'de> NL: Deserialize<'de>,
    for<'de> EL: Deserialize<'de>,
{
<<<<<<< HEAD
    fn node_iter(&self) -> Iter<(Id, Option<NL>)>;
    fn edge_iter(&self) -> Iter<(Id, Id, Option<EL>)>;
    fn prop_node_iter(&self) -> Iter<(Id, Option<NL>, CborValue)>;
    fn prop_edge_iter(&self) -> Iter<(Id, Id, Option<EL>, CborValue)>;
=======
    fn get_node_iter(&self, idx: usize) -> Option<Iter<(Id, Option<NL>)>>;
    fn get_edge_iter(&self, idx: usize) -> Option<Iter<(Id, Id, Option<EL>)>>;
    fn get_prop_node_iter(&self, idx: usize) -> Option<Iter<(Id, Option<NL>, JsonValue)>>;
    fn get_prop_edge_iter(&self, idx: usize) -> Option<Iter<(Id, Id, Option<EL>, JsonValue)>>;
    fn num_of_node_files(&self) -> usize;
    fn num_of_edge_files(&self) -> usize;

    fn node_iter(&self) -> Iter<(Id, Option<NL>)> {
        let iter_vec = (0..self.num_of_node_files())
            .map(|i| self.get_node_iter(i).unwrap())
            .collect_vec();
        let iter = iter_vec.into_iter().flat_map(|x| x);

        Iter::new(Box::new(iter))
    }

    fn edge_iter(&self) -> Iter<(Id, Id, Option<EL>)> {
        let iter_vec = (0..self.num_of_edge_files())
            .map(|i| self.get_edge_iter(i).unwrap())
            .collect_vec();
        let iter = iter_vec.into_iter().flat_map(|x| x);

        Iter::new(Box::new(iter))
    }

    fn prop_node_iter(&self) -> Iter<(Id, Option<NL>, JsonValue)> {
        let iter_vec = (0..self.num_of_node_files())
            .map(|i| self.get_prop_node_iter(i).unwrap())
            .collect_vec();
        let iter = iter_vec.into_iter().flat_map(|x| x);

        Iter::new(Box::new(iter))
    }

    fn prop_edge_iter(&self) -> Iter<(Id, Id, Option<EL>, JsonValue)> {
        let iter_vec = (0..self.num_of_edge_files())
            .map(|i| self.get_prop_edge_iter(i).unwrap())
            .collect_vec();
        let iter = iter_vec.into_iter().flat_map(|x| x);

        Iter::new(Box::new(iter))
    }
>>>>>>> 58a84f71
}

pub trait ReadGraphTo<Id: IdType, NL: Hash + Eq + 'static, EL: Hash + Eq + 'static>:
    ReadGraph<Id, NL, EL>
where
    for<'de> Id: Deserialize<'de>,
    for<'de> NL: Deserialize<'de>,
    for<'de> EL: Deserialize<'de>,
{
    fn read<G: MutGraphTrait<Id, NL, EL, L>, L: IdType>(&self, g: &mut G) {
        for (n, label) in self.node_iter() {
            g.add_node(n, label);
        }

        for (s, d, label) in self.edge_iter() {
            g.add_edge(s, d, label);
        }
    }
}<|MERGE_RESOLUTION|>--- conflicted
+++ resolved
@@ -18,14 +18,9 @@
  * specific language governing permissions and limitations
  * under the License.
  */
-<<<<<<< HEAD
 use crate::generic::{IdType, Iter, MutGraphTrait};
 use crate::io::csv::CborValue;
-=======
-use generic::{IdType, Iter, MutGraphTrait};
-use io::csv::JsonValue;
 use itertools::Itertools;
->>>>>>> 58a84f71
 use serde::Deserialize;
 use std::hash::Hash;
 
@@ -35,16 +30,10 @@
     for<'de> NL: Deserialize<'de>,
     for<'de> EL: Deserialize<'de>,
 {
-<<<<<<< HEAD
-    fn node_iter(&self) -> Iter<(Id, Option<NL>)>;
-    fn edge_iter(&self) -> Iter<(Id, Id, Option<EL>)>;
-    fn prop_node_iter(&self) -> Iter<(Id, Option<NL>, CborValue)>;
-    fn prop_edge_iter(&self) -> Iter<(Id, Id, Option<EL>, CborValue)>;
-=======
     fn get_node_iter(&self, idx: usize) -> Option<Iter<(Id, Option<NL>)>>;
     fn get_edge_iter(&self, idx: usize) -> Option<Iter<(Id, Id, Option<EL>)>>;
-    fn get_prop_node_iter(&self, idx: usize) -> Option<Iter<(Id, Option<NL>, JsonValue)>>;
-    fn get_prop_edge_iter(&self, idx: usize) -> Option<Iter<(Id, Id, Option<EL>, JsonValue)>>;
+    fn get_prop_node_iter(&self, idx: usize) -> Option<Iter<(Id, Option<NL>, CborValue)>>;
+    fn get_prop_edge_iter(&self, idx: usize) -> Option<Iter<(Id, Id, Option<EL>, CborValue)>>;
     fn num_of_node_files(&self) -> usize;
     fn num_of_edge_files(&self) -> usize;
 
@@ -66,7 +55,7 @@
         Iter::new(Box::new(iter))
     }
 
-    fn prop_node_iter(&self) -> Iter<(Id, Option<NL>, JsonValue)> {
+    fn prop_node_iter(&self) -> Iter<(Id, Option<NL>, CborValue)> {
         let iter_vec = (0..self.num_of_node_files())
             .map(|i| self.get_prop_node_iter(i).unwrap())
             .collect_vec();
@@ -75,7 +64,7 @@
         Iter::new(Box::new(iter))
     }
 
-    fn prop_edge_iter(&self) -> Iter<(Id, Id, Option<EL>, JsonValue)> {
+    fn prop_edge_iter(&self) -> Iter<(Id, Id, Option<EL>, CborValue)> {
         let iter_vec = (0..self.num_of_edge_files())
             .map(|i| self.get_prop_edge_iter(i).unwrap())
             .collect_vec();
@@ -83,7 +72,6 @@
 
         Iter::new(Box::new(iter))
     }
->>>>>>> 58a84f71
 }
 
 pub trait ReadGraphTo<Id: IdType, NL: Hash + Eq + 'static, EL: Hash + Eq + 'static>:
