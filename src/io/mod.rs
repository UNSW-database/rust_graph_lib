--- conflicted
+++ resolved
@@ -23,16 +23,11 @@
 pub mod read_graph;
 pub mod serde;
 
-pub use io::csv::{read_from_csv, write_to_csv};
-<<<<<<< HEAD
-pub use io::hdfs::read_from_hdfs;
+pub use io::csv::{read_from_csv, write_to_csv, CSVReader, CSVWriter};
 pub use io::read_graph::{ReadGraph, ReadGraphTo};
-pub use io::serde::{Deserialize, Deserializer, Serialize, Serializer};
-=======
 pub use io::serde::{Deserialize, Deserializer, Serialize, Serializer};
 
 #[cfg(feature = "hdfs")]
 pub mod hdfs;
 #[cfg(feature = "hdfs")]
-pub use io::hdfs::read_from_hdfs;
->>>>>>> 4d6eeb95
+pub use io::hdfs::{read_from_hdfs, HDFSReader};