--- conflicted
+++ resolved
@@ -1,7 +1,7 @@
 /*
  * Copyright (c) 2018 UNSW Sydney, Data and Knowledge Group.
  *
- * Licensed to the Apache Software Foundation (ACSVReaderSF) under one
+ * Licensed to the Apache Software Foundation (ASF) under one
  * or more contributor license agreements.  See the NOTICE file
  * distributed with this work for additional information
  * regarding copyright ownership.  The ASF licenses this file
@@ -25,17 +25,12 @@
 pub mod serde;
 pub mod tikv;
 
-<<<<<<< HEAD
-pub use crate::io::csv::{read_from_csv, write_to_csv};
+pub use crate::io::csv::{read_from_csv, write_to_csv, CSVReader, CSVWriter};
 pub use crate::io::graph_loader::GraphLoader;
+pub use crate::io::read_graph::{ReadGraph, ReadGraphTo};
 pub use crate::io::serde::{Deserialize, Deserializer, Serialize, Serializer};
-=======
-pub use io::csv::{read_from_csv, write_to_csv, CSVReader, CSVWriter};
-pub use io::read_graph::{ReadGraph, ReadGraphTo};
-pub use io::serde::{Deserialize, Deserializer, Serialize, Serializer};
 
 #[cfg(feature = "hdfs")]
 pub mod hdfs;
 #[cfg(feature = "hdfs")]
-pub use io::hdfs::{read_from_hdfs, HDFSReader};
->>>>>>> 9e19e3b1
+pub use io::hdfs::{read_from_hdfs, HDFSReader};