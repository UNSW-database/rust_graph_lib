--- conflicted
+++ resolved
@@ -1,7 +1,7 @@
 /*
  * Copyright (c) 2018 UNSW Sydney, Data and Knowledge Group.
  *
- * Licensed to the Apache Software Foundation (ASF) under one
+ * Licensed to the Apache Software Foundation (ACSVReaderSF) under one
  * or more contributor license agreements.  See the NOTICE file
  * distributed with this work for additional information
  * regarding copyright ownership.  The ASF licenses this file
@@ -27,10 +27,7 @@
 pub mod tikv;
 
 pub use crate::io::csv::{read_from_csv, write_to_csv, CSVReader, CSVWriter};
-<<<<<<< HEAD
-=======
 pub use crate::io::graph_loader::GraphLoader;
->>>>>>> 6d5d63b2
 pub use crate::io::read_graph::{ReadGraph, ReadGraphTo};
 pub use crate::io::serde::{Deserialize, Deserializer, Serialize, Serializer};
 
