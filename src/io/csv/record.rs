<<<<<<< HEAD
/*
 * Copyright (c) 2018 UNSW Sydney, Data and Knowledge Group.
 *
 * Licensed to the Apache Software Foundation (ASF) under one
 * or more contributor license agreements.  See the NOTICE file
 * distributed with this work for additional information
 * regarding copyright ownership.  The ASF licenses this file
 * to you under the Apache License, Version 2.0 (the
 * "License"); you may not use this file except in compliance
 * with the License.  You may obtain a copy of the License at
 *
 *   http://www.apache.org/licenses/LICENSE-2.0
 *
 * Unless required by applicable law or agreed to in writing,
 * software distributed under the License is distributed on an
 * "AS IS" BASIS, WITHOUT WARRANTIES OR CONDITIONS OF ANY
 * KIND, either express or implied.  See the License for the
 * specific language governing permissions and limitations
 * under the License.
 */
use std::collections::BTreeMap;
use std::fmt;
use std::hash::Hash;
use std::marker::PhantomData;

use serde;
use serde::de::{self, Deserialize, Deserializer, MapAccess, SeqAccess, Visitor};

use crate::generic::{IdType, MutGraphTrait};
use crate::io::csv::JsonValue;

#[derive(Debug, Serialize)]
pub struct NodeRecord<Id: IdType, N: Hash + Eq> {
    #[serde(rename = "nodeId:ID")]
    pub(crate) id: Id,
    #[serde(rename = ":LABEL")]
    pub(crate) label: Option<N>,
}

#[derive(Debug, Serialize)]
pub struct EdgeRecord<Id: IdType, E: Hash + Eq> {
    #[serde(rename = ":START_ID")]
    pub(crate) src: Id,
    #[serde(rename = ":END_ID")]
    pub(crate) dst: Id,
    #[serde(rename = ":TYPE")]
    pub(crate) label: Option<E>,
}

#[derive(Debug, Deserialize, Serialize)]
pub struct PropNodeRecord<Id: IdType, N: Hash + Eq> {
    #[serde(rename = "nodeId:ID")]
    pub(crate) id: Id,
    #[serde(rename = ":LABEL")]
    pub(crate) label: Option<N>,

    #[serde(flatten)]
    pub(crate) properties: BTreeMap<String, JsonValue>,
}

#[derive(Debug, Deserialize, Serialize)]
pub struct PropEdgeRecord<Id: IdType, E: Hash + Eq> {
    #[serde(rename = ":START_ID")]
    pub(crate) src: Id,
    #[serde(rename = ":END_ID")]
    pub(crate) dst: Id,
    #[serde(rename = ":TYPE")]
    pub(crate) label: Option<E>,

    #[serde(flatten)]
    pub(crate) properties: BTreeMap<String, JsonValue>,
}

impl<Id: IdType, N: Hash + Eq> NodeRecord<Id, N> {
    #[inline]
    pub fn new(id: Id, label: Option<N>) -> Self {
        NodeRecord { id, label }
    }

    #[inline]
    pub fn add_to_graph<E: Hash + Eq, G: MutGraphTrait<Id, N, E, L>, L: IdType>(self, g: &mut G) {
        g.add_node(self.id, self.label);
    }
}

impl<Id: IdType, E: Hash + Eq> EdgeRecord<Id, E> {
    #[inline]
    pub fn new(start: Id, target: Id, label: Option<E>) -> Self {
        EdgeRecord {
            src: start,
            dst: target,
            label,
        }
    }

    #[inline]
    pub fn add_to_graph<N: Hash + Eq, G: MutGraphTrait<Id, N, E, L>, L: IdType>(self, g: &mut G) {
        g.add_edge(self.src, self.dst, self.label);
    }
}

impl<Id: IdType, E: Hash + Eq> From<EdgeRecord<Id, E>> for PropEdgeRecord<Id, E> {
    fn from(r: EdgeRecord<Id, E>) -> Self {
        let src = r.src;
        let dst = r.dst;
        let label = r.label;

        Self {
            src,
            dst,
            label,
            properties: BTreeMap::new(),
        }
    }
}

impl<'de, Id: IdType, N: Hash + Eq> Deserialize<'de> for NodeRecord<Id, N>
where
    Id: serde::Deserialize<'de>,
    N: serde::Deserialize<'de>,
{
    fn deserialize<D>(deserializer: D) -> Result<Self, D::Error>
    where
        D: Deserializer<'de>,
    {
        #[derive(Deserialize)]
        #[serde(field_identifier)]
        enum Field {
            #[serde(rename = "nodeId:ID")]
            Id,
            #[serde(rename = ":LABEL")]
            Label,
        }

        struct NodeRecordVisitor<Id, N> {
            _id: PhantomData<Id>,
            _n: PhantomData<N>,
        };

        impl<'de, Id: IdType, N: Hash + Eq> Visitor<'de> for NodeRecordVisitor<Id, N>
        where
            Id: serde::Deserialize<'de>,
            N: serde::Deserialize<'de>,
        {
            type Value = NodeRecord<Id, N>;

            fn expecting(&self, formatter: &mut fmt::Formatter) -> fmt::Result {
                formatter.write_str("struct NodeRecord")
            }

            fn visit_seq<V>(self, mut seq: V) -> Result<NodeRecord<Id, N>, V::Error>
            where
                V: SeqAccess<'de>,
            {
                let id = seq
                    .next_element()?
                    .ok_or_else(|| de::Error::invalid_length(0, &self))?;
                let label = seq.next_element().unwrap_or(None);

                Ok(NodeRecord::new(id, label))
            }

            fn visit_map<V>(self, mut map: V) -> Result<NodeRecord<Id, N>, V::Error>
            where
                V: MapAccess<'de>,
            {
                let mut id = None;
                let mut label = None;

                loop {
                    if id.is_some() && label.is_some() {
                        break;
                    }

                    let result = map.next_key();

                    match result {
                        Ok(n) => match n {
                            Some(key) => match key {
                                Field::Id => {
                                    if id.is_some() {
                                        return Err(de::Error::duplicate_field("id"));
                                    }
                                    id = Some(map.next_value()?);
                                }
                                Field::Label => {
                                    if label.is_some() {
                                        return Err(de::Error::duplicate_field("label"));
                                    }
                                    label = Some(map.next_value().unwrap_or(None));
                                }
                            },
                            None => break,
                        },
                        Err(_e) => continue, // skip any unknown fields
                    }
                }

                let id = id.ok_or_else(|| de::Error::missing_field("id"))?;
                let label = label.unwrap_or(None);

                Ok(NodeRecord::new(id, label))
            }
        }

        const FIELDS: &[&str] = &["id", "label"];
        deserializer.deserialize_struct(
            "NodeRecord",
            FIELDS,
            NodeRecordVisitor {
                _id: PhantomData,
                _n: PhantomData,
            },
        )
    }
}

impl<'de, Id: IdType, E: Hash + Eq> Deserialize<'de> for EdgeRecord<Id, E>
where
    Id: serde::Deserialize<'de>,
    E: serde::Deserialize<'de>,
{
    fn deserialize<D>(deserializer: D) -> Result<Self, D::Error>
    where
        D: Deserializer<'de>,
    {
        #[derive(Deserialize)]
        #[serde(field_identifier)]
        enum Field {
            #[serde(rename = ":START_ID")]
            Start,
            #[serde(rename = ":END_ID")]
            Target,
            #[serde(rename = ":TYPE")]
            Label,
        }

        struct EdgeRecordVisitor<Id, E> {
            _id: PhantomData<Id>,
            _e: PhantomData<E>,
        };

        impl<'de, Id: IdType, E: Hash + Eq> Visitor<'de> for EdgeRecordVisitor<Id, E>
        where
            Id: serde::Deserialize<'de>,
            E: serde::Deserialize<'de>,
        {
            type Value = EdgeRecord<Id, E>;

            fn expecting(&self, formatter: &mut fmt::Formatter) -> fmt::Result {
                formatter.write_str("struct EdgeRecord")
            }

            fn visit_seq<V>(self, mut seq: V) -> Result<EdgeRecord<Id, E>, V::Error>
            where
                V: SeqAccess<'de>,
            {
                let start = seq
                    .next_element()?
                    .ok_or_else(|| de::Error::invalid_length(0, &self))?;
                let target = seq
                    .next_element()?
                    .ok_or_else(|| de::Error::invalid_length(1, &self))?;
                let label = seq.next_element().unwrap_or(None);

                Ok(EdgeRecord::new(start, target, label))
            }

            fn visit_map<V>(self, mut map: V) -> Result<EdgeRecord<Id, E>, V::Error>
            where
                V: MapAccess<'de>,
            {
                let mut start = None;
                let mut target = None;
                let mut label = None;

                loop {
                    if start.is_some() && target.is_some() && label.is_some() {
                        break;
                    }

                    let result = map.next_key();

                    match result {
                        Ok(n) => match n {
                            Some(key) => match key {
                                Field::Start => {
                                    if start.is_some() {
                                        return Err(de::Error::duplicate_field("start"));
                                    }
                                    start = Some(map.next_value()?);
                                }
                                Field::Target => {
                                    if target.is_some() {
                                        return Err(de::Error::duplicate_field("target"));
                                    }
                                    target = Some(map.next_value()?);
                                }
                                Field::Label => {
                                    if label.is_some() {
                                        return Err(de::Error::duplicate_field("label"));
                                    }
                                    label = Some(map.next_value().unwrap_or(None));
                                }
                            },
                            None => break,
                        },
                        Err(_e) => continue, // skip any unknown fields
                    }
                }

                let start = start.ok_or_else(|| de::Error::missing_field("start"))?;
                let target = target.ok_or_else(|| de::Error::missing_field("target"))?;
                let label = label.unwrap_or(None);

                Ok(EdgeRecord::new(start, target, label))
            }
        }

        const FIELDS: &[&str] = &["start", "target", "label"];
        deserializer.deserialize_struct(
            "EdgeRecord",
            FIELDS,
            EdgeRecordVisitor {
                _id: PhantomData,
                _e: PhantomData,
            },
        )
    }
}
=======
/*
 * Copyright (c) 2018 UNSW Sydney, Data and Knowledge Group.
 *
 * Licensed to the Apache Software Foundation (ASF) under one
 * or more contributor license agreements.  See the NOTICE file
 * distributed with this work for additional information
 * regarding copyright ownership.  The ASF licenses this file
 * to you under the Apache License, Version 2.0 (the
 * "License"); you may not use this file except in compliance
 * with the License.  You may obtain a copy of the License at
 *
 *   http://www.apache.org/licenses/LICENSE-2.0
 *
 * Unless required by applicable law or agreed to in writing,
 * software distributed under the License is distributed on an
 * "AS IS" BASIS, WITHOUT WARRANTIES OR CONDITIONS OF ANY
 * KIND, either express or implied.  See the License for the
 * specific language governing permissions and limitations
 * under the License.
 */
use std::collections::BTreeMap;
use std::fmt;
use std::hash::Hash;
use std::marker::PhantomData;

use serde;
use serde::de::{self, Deserialize, Deserializer, MapAccess, SeqAccess, Visitor};

use crate::generic::{IdType, MutGraphTrait};
use crate::io::csv::CborValue;

#[derive(Debug, Serialize)]
pub struct NodeRecord<Id: IdType, N: Hash + Eq> {
    #[serde(rename = "nodeId:ID")]
    pub(crate) id: Id,
    #[serde(rename = ":LABEL")]
    pub(crate) label: Option<N>,
}

#[derive(Debug, Serialize)]
pub struct EdgeRecord<Id: IdType, E: Hash + Eq> {
    #[serde(rename = ":START_ID")]
    pub(crate) src: Id,
    #[serde(rename = ":END_ID")]
    pub(crate) dst: Id,
    #[serde(rename = ":TYPE")]
    pub(crate) label: Option<E>,
}

#[derive(Debug, Deserialize, Serialize)]
pub struct PropNodeRecord<Id: IdType, N: Hash + Eq> {
    #[serde(rename = "nodeId:ID")]
    pub(crate) id: Id,
    #[serde(rename = ":LABEL")]
    pub(crate) label: Option<N>,

    #[serde(flatten)]
    pub(crate) properties: BTreeMap<String, CborValue>,
}

#[derive(Debug, Deserialize, Serialize)]
pub struct PropEdgeRecord<Id: IdType, E: Hash + Eq> {
    #[serde(rename = ":START_ID")]
    pub(crate) src: Id,
    #[serde(rename = ":END_ID")]
    pub(crate) dst: Id,
    #[serde(rename = ":TYPE")]
    pub(crate) label: Option<E>,

    #[serde(flatten)]
    pub(crate) properties: BTreeMap<String, CborValue>,
}

impl<Id: IdType, N: Hash + Eq> NodeRecord<Id, N> {
    #[inline]
    pub fn new(id: Id, label: Option<N>) -> Self {
        NodeRecord { id, label }
    }

    #[inline]
    pub fn add_to_graph<E: Hash + Eq, G: MutGraphTrait<Id, N, E, L>, L: IdType>(self, g: &mut G) {
        g.add_node(self.id, self.label);
    }
}

impl<Id: IdType, E: Hash + Eq> EdgeRecord<Id, E> {
    #[inline]
    pub fn new(start: Id, target: Id, label: Option<E>) -> Self {
        EdgeRecord {
            src: start,
            dst: target,
            label,
        }
    }

    #[inline]
    pub fn add_to_graph<N: Hash + Eq, G: MutGraphTrait<Id, N, E, L>, L: IdType>(self, g: &mut G) {
        g.add_edge(self.src, self.dst, self.label);
    }
}

impl<Id: IdType, E: Hash + Eq> From<EdgeRecord<Id, E>> for PropEdgeRecord<Id, E> {
    fn from(r: EdgeRecord<Id, E>) -> Self {
        let src = r.src;
        let dst = r.dst;
        let label = r.label;

        Self {
            src,
            dst,
            label,
            properties: BTreeMap::new(),
        }
    }
}

impl<'de, Id: IdType, N: Hash + Eq> Deserialize<'de> for NodeRecord<Id, N>
where
    Id: serde::Deserialize<'de>,
    N: serde::Deserialize<'de>,
{
    fn deserialize<D>(deserializer: D) -> Result<Self, D::Error>
    where
        D: Deserializer<'de>,
    {
        #[derive(Deserialize)]
        #[serde(field_identifier)]
        enum Field {
            #[serde(rename = "nodeId:ID")]
            Id,
            #[serde(rename = ":LABEL")]
            Label,
        }

        struct NodeRecordVisitor<Id, N> {
            _id: PhantomData<Id>,
            _n: PhantomData<N>,
        };

        impl<'de, Id: IdType, N: Hash + Eq> Visitor<'de> for NodeRecordVisitor<Id, N>
        where
            Id: serde::Deserialize<'de>,
            N: serde::Deserialize<'de>,
        {
            type Value = NodeRecord<Id, N>;

            fn expecting(&self, formatter: &mut fmt::Formatter) -> fmt::Result {
                formatter.write_str("struct NodeRecord")
            }

            fn visit_seq<V>(self, mut seq: V) -> Result<NodeRecord<Id, N>, V::Error>
            where
                V: SeqAccess<'de>,
            {
                let id = seq
                    .next_element()?
                    .ok_or_else(|| de::Error::invalid_length(0, &self))?;
                let label = seq.next_element().unwrap_or(None);

                Ok(NodeRecord::new(id, label))
            }

            fn visit_map<V>(self, mut map: V) -> Result<NodeRecord<Id, N>, V::Error>
            where
                V: MapAccess<'de>,
            {
                let mut id = None;
                let mut label = None;

                loop {
                    if id.is_some() && label.is_some() {
                        break;
                    }

                    let result = map.next_key();

                    match result {
                        Ok(n) => match n {
                            Some(key) => match key {
                                Field::Id => {
                                    if id.is_some() {
                                        return Err(de::Error::duplicate_field("id"));
                                    }
                                    id = Some(map.next_value()?);
                                }
                                Field::Label => {
                                    if label.is_some() {
                                        return Err(de::Error::duplicate_field("label"));
                                    }
                                    label = Some(map.next_value().unwrap_or(None));
                                }
                            },
                            None => break,
                        },
                        Err(_e) => continue, // skip any unknown fields
                    }
                }

                let id = id.ok_or_else(|| de::Error::missing_field("id"))?;
                let label = label.unwrap_or(None);

                Ok(NodeRecord::new(id, label))
            }
        }

        const FIELDS: &[&str] = &["id", "label"];
        deserializer.deserialize_struct(
            "NodeRecord",
            FIELDS,
            NodeRecordVisitor {
                _id: PhantomData,
                _n: PhantomData,
            },
        )
    }
}

impl<'de, Id: IdType, E: Hash + Eq> Deserialize<'de> for EdgeRecord<Id, E>
where
    Id: serde::Deserialize<'de>,
    E: serde::Deserialize<'de>,
{
    fn deserialize<D>(deserializer: D) -> Result<Self, D::Error>
    where
        D: Deserializer<'de>,
    {
        #[derive(Deserialize)]
        #[serde(field_identifier)]
        enum Field {
            #[serde(rename = ":START_ID")]
            Start,
            #[serde(rename = ":END_ID")]
            Target,
            #[serde(rename = ":TYPE")]
            Label,
        }

        struct EdgeRecordVisitor<Id, E> {
            _id: PhantomData<Id>,
            _e: PhantomData<E>,
        };

        impl<'de, Id: IdType, E: Hash + Eq> Visitor<'de> for EdgeRecordVisitor<Id, E>
        where
            Id: serde::Deserialize<'de>,
            E: serde::Deserialize<'de>,
        {
            type Value = EdgeRecord<Id, E>;

            fn expecting(&self, formatter: &mut fmt::Formatter) -> fmt::Result {
                formatter.write_str("struct EdgeRecord")
            }

            fn visit_seq<V>(self, mut seq: V) -> Result<EdgeRecord<Id, E>, V::Error>
            where
                V: SeqAccess<'de>,
            {
                let start = seq
                    .next_element()?
                    .ok_or_else(|| de::Error::invalid_length(0, &self))?;
                let target = seq
                    .next_element()?
                    .ok_or_else(|| de::Error::invalid_length(1, &self))?;
                let label = seq.next_element().unwrap_or(None);

                Ok(EdgeRecord::new(start, target, label))
            }

            fn visit_map<V>(self, mut map: V) -> Result<EdgeRecord<Id, E>, V::Error>
            where
                V: MapAccess<'de>,
            {
                let mut start = None;
                let mut target = None;
                let mut label = None;

                loop {
                    if start.is_some() && target.is_some() && label.is_some() {
                        break;
                    }

                    let result = map.next_key();

                    match result {
                        Ok(n) => match n {
                            Some(key) => match key {
                                Field::Start => {
                                    if start.is_some() {
                                        return Err(de::Error::duplicate_field("start"));
                                    }
                                    start = Some(map.next_value()?);
                                }
                                Field::Target => {
                                    if target.is_some() {
                                        return Err(de::Error::duplicate_field("target"));
                                    }
                                    target = Some(map.next_value()?);
                                }
                                Field::Label => {
                                    if label.is_some() {
                                        return Err(de::Error::duplicate_field("label"));
                                    }
                                    label = Some(map.next_value().unwrap_or(None));
                                }
                            },
                            None => break,
                        },
                        Err(_e) => continue, // skip any unknown fields
                    }
                }

                let start = start.ok_or_else(|| de::Error::missing_field("start"))?;
                let target = target.ok_or_else(|| de::Error::missing_field("target"))?;
                let label = label.unwrap_or(None);

                Ok(EdgeRecord::new(start, target, label))
            }
        }

        const FIELDS: &[&str] = &["start", "target", "label"];
        deserializer.deserialize_struct(
            "EdgeRecord",
            FIELDS,
            EdgeRecordVisitor {
                _id: PhantomData,
                _e: PhantomData,
            },
        )
    }
}
>>>>>>> 6d5d63b2
<|MERGE_RESOLUTION|>--- conflicted
+++ resolved
@@ -1,4 +1,3 @@
-<<<<<<< HEAD
 /*
  * Copyright (c) 2018 UNSW Sydney, Data and Knowledge Group.
  *
@@ -28,7 +27,7 @@
 use serde::de::{self, Deserialize, Deserializer, MapAccess, SeqAccess, Visitor};
 
 use crate::generic::{IdType, MutGraphTrait};
-use crate::io::csv::JsonValue;
+use crate::io::csv::CborValue;
 
 #[derive(Debug, Serialize)]
 pub struct NodeRecord<Id: IdType, N: Hash + Eq> {
@@ -56,7 +55,7 @@
     pub(crate) label: Option<N>,
 
     #[serde(flatten)]
-    pub(crate) properties: BTreeMap<String, JsonValue>,
+    pub(crate) properties: BTreeMap<String, CborValue>,
 }
 
 #[derive(Debug, Deserialize, Serialize)]
@@ -69,7 +68,7 @@
     pub(crate) label: Option<E>,
 
     #[serde(flatten)]
-    pub(crate) properties: BTreeMap<String, JsonValue>,
+    pub(crate) properties: BTreeMap<String, CborValue>,
 }
 
 impl<Id: IdType, N: Hash + Eq> NodeRecord<Id, N> {
@@ -328,336 +327,4 @@
             },
         )
     }
-}
-=======
-/*
- * Copyright (c) 2018 UNSW Sydney, Data and Knowledge Group.
- *
- * Licensed to the Apache Software Foundation (ASF) under one
- * or more contributor license agreements.  See the NOTICE file
- * distributed with this work for additional information
- * regarding copyright ownership.  The ASF licenses this file
- * to you under the Apache License, Version 2.0 (the
- * "License"); you may not use this file except in compliance
- * with the License.  You may obtain a copy of the License at
- *
- *   http://www.apache.org/licenses/LICENSE-2.0
- *
- * Unless required by applicable law or agreed to in writing,
- * software distributed under the License is distributed on an
- * "AS IS" BASIS, WITHOUT WARRANTIES OR CONDITIONS OF ANY
- * KIND, either express or implied.  See the License for the
- * specific language governing permissions and limitations
- * under the License.
- */
-use std::collections::BTreeMap;
-use std::fmt;
-use std::hash::Hash;
-use std::marker::PhantomData;
-
-use serde;
-use serde::de::{self, Deserialize, Deserializer, MapAccess, SeqAccess, Visitor};
-
-use crate::generic::{IdType, MutGraphTrait};
-use crate::io::csv::CborValue;
-
-#[derive(Debug, Serialize)]
-pub struct NodeRecord<Id: IdType, N: Hash + Eq> {
-    #[serde(rename = "nodeId:ID")]
-    pub(crate) id: Id,
-    #[serde(rename = ":LABEL")]
-    pub(crate) label: Option<N>,
-}
-
-#[derive(Debug, Serialize)]
-pub struct EdgeRecord<Id: IdType, E: Hash + Eq> {
-    #[serde(rename = ":START_ID")]
-    pub(crate) src: Id,
-    #[serde(rename = ":END_ID")]
-    pub(crate) dst: Id,
-    #[serde(rename = ":TYPE")]
-    pub(crate) label: Option<E>,
-}
-
-#[derive(Debug, Deserialize, Serialize)]
-pub struct PropNodeRecord<Id: IdType, N: Hash + Eq> {
-    #[serde(rename = "nodeId:ID")]
-    pub(crate) id: Id,
-    #[serde(rename = ":LABEL")]
-    pub(crate) label: Option<N>,
-
-    #[serde(flatten)]
-    pub(crate) properties: BTreeMap<String, CborValue>,
-}
-
-#[derive(Debug, Deserialize, Serialize)]
-pub struct PropEdgeRecord<Id: IdType, E: Hash + Eq> {
-    #[serde(rename = ":START_ID")]
-    pub(crate) src: Id,
-    #[serde(rename = ":END_ID")]
-    pub(crate) dst: Id,
-    #[serde(rename = ":TYPE")]
-    pub(crate) label: Option<E>,
-
-    #[serde(flatten)]
-    pub(crate) properties: BTreeMap<String, CborValue>,
-}
-
-impl<Id: IdType, N: Hash + Eq> NodeRecord<Id, N> {
-    #[inline]
-    pub fn new(id: Id, label: Option<N>) -> Self {
-        NodeRecord { id, label }
-    }
-
-    #[inline]
-    pub fn add_to_graph<E: Hash + Eq, G: MutGraphTrait<Id, N, E, L>, L: IdType>(self, g: &mut G) {
-        g.add_node(self.id, self.label);
-    }
-}
-
-impl<Id: IdType, E: Hash + Eq> EdgeRecord<Id, E> {
-    #[inline]
-    pub fn new(start: Id, target: Id, label: Option<E>) -> Self {
-        EdgeRecord {
-            src: start,
-            dst: target,
-            label,
-        }
-    }
-
-    #[inline]
-    pub fn add_to_graph<N: Hash + Eq, G: MutGraphTrait<Id, N, E, L>, L: IdType>(self, g: &mut G) {
-        g.add_edge(self.src, self.dst, self.label);
-    }
-}
-
-impl<Id: IdType, E: Hash + Eq> From<EdgeRecord<Id, E>> for PropEdgeRecord<Id, E> {
-    fn from(r: EdgeRecord<Id, E>) -> Self {
-        let src = r.src;
-        let dst = r.dst;
-        let label = r.label;
-
-        Self {
-            src,
-            dst,
-            label,
-            properties: BTreeMap::new(),
-        }
-    }
-}
-
-impl<'de, Id: IdType, N: Hash + Eq> Deserialize<'de> for NodeRecord<Id, N>
-where
-    Id: serde::Deserialize<'de>,
-    N: serde::Deserialize<'de>,
-{
-    fn deserialize<D>(deserializer: D) -> Result<Self, D::Error>
-    where
-        D: Deserializer<'de>,
-    {
-        #[derive(Deserialize)]
-        #[serde(field_identifier)]
-        enum Field {
-            #[serde(rename = "nodeId:ID")]
-            Id,
-            #[serde(rename = ":LABEL")]
-            Label,
-        }
-
-        struct NodeRecordVisitor<Id, N> {
-            _id: PhantomData<Id>,
-            _n: PhantomData<N>,
-        };
-
-        impl<'de, Id: IdType, N: Hash + Eq> Visitor<'de> for NodeRecordVisitor<Id, N>
-        where
-            Id: serde::Deserialize<'de>,
-            N: serde::Deserialize<'de>,
-        {
-            type Value = NodeRecord<Id, N>;
-
-            fn expecting(&self, formatter: &mut fmt::Formatter) -> fmt::Result {
-                formatter.write_str("struct NodeRecord")
-            }
-
-            fn visit_seq<V>(self, mut seq: V) -> Result<NodeRecord<Id, N>, V::Error>
-            where
-                V: SeqAccess<'de>,
-            {
-                let id = seq
-                    .next_element()?
-                    .ok_or_else(|| de::Error::invalid_length(0, &self))?;
-                let label = seq.next_element().unwrap_or(None);
-
-                Ok(NodeRecord::new(id, label))
-            }
-
-            fn visit_map<V>(self, mut map: V) -> Result<NodeRecord<Id, N>, V::Error>
-            where
-                V: MapAccess<'de>,
-            {
-                let mut id = None;
-                let mut label = None;
-
-                loop {
-                    if id.is_some() && label.is_some() {
-                        break;
-                    }
-
-                    let result = map.next_key();
-
-                    match result {
-                        Ok(n) => match n {
-                            Some(key) => match key {
-                                Field::Id => {
-                                    if id.is_some() {
-                                        return Err(de::Error::duplicate_field("id"));
-                                    }
-                                    id = Some(map.next_value()?);
-                                }
-                                Field::Label => {
-                                    if label.is_some() {
-                                        return Err(de::Error::duplicate_field("label"));
-                                    }
-                                    label = Some(map.next_value().unwrap_or(None));
-                                }
-                            },
-                            None => break,
-                        },
-                        Err(_e) => continue, // skip any unknown fields
-                    }
-                }
-
-                let id = id.ok_or_else(|| de::Error::missing_field("id"))?;
-                let label = label.unwrap_or(None);
-
-                Ok(NodeRecord::new(id, label))
-            }
-        }
-
-        const FIELDS: &[&str] = &["id", "label"];
-        deserializer.deserialize_struct(
-            "NodeRecord",
-            FIELDS,
-            NodeRecordVisitor {
-                _id: PhantomData,
-                _n: PhantomData,
-            },
-        )
-    }
-}
-
-impl<'de, Id: IdType, E: Hash + Eq> Deserialize<'de> for EdgeRecord<Id, E>
-where
-    Id: serde::Deserialize<'de>,
-    E: serde::Deserialize<'de>,
-{
-    fn deserialize<D>(deserializer: D) -> Result<Self, D::Error>
-    where
-        D: Deserializer<'de>,
-    {
-        #[derive(Deserialize)]
-        #[serde(field_identifier)]
-        enum Field {
-            #[serde(rename = ":START_ID")]
-            Start,
-            #[serde(rename = ":END_ID")]
-            Target,
-            #[serde(rename = ":TYPE")]
-            Label,
-        }
-
-        struct EdgeRecordVisitor<Id, E> {
-            _id: PhantomData<Id>,
-            _e: PhantomData<E>,
-        };
-
-        impl<'de, Id: IdType, E: Hash + Eq> Visitor<'de> for EdgeRecordVisitor<Id, E>
-        where
-            Id: serde::Deserialize<'de>,
-            E: serde::Deserialize<'de>,
-        {
-            type Value = EdgeRecord<Id, E>;
-
-            fn expecting(&self, formatter: &mut fmt::Formatter) -> fmt::Result {
-                formatter.write_str("struct EdgeRecord")
-            }
-
-            fn visit_seq<V>(self, mut seq: V) -> Result<EdgeRecord<Id, E>, V::Error>
-            where
-                V: SeqAccess<'de>,
-            {
-                let start = seq
-                    .next_element()?
-                    .ok_or_else(|| de::Error::invalid_length(0, &self))?;
-                let target = seq
-                    .next_element()?
-                    .ok_or_else(|| de::Error::invalid_length(1, &self))?;
-                let label = seq.next_element().unwrap_or(None);
-
-                Ok(EdgeRecord::new(start, target, label))
-            }
-
-            fn visit_map<V>(self, mut map: V) -> Result<EdgeRecord<Id, E>, V::Error>
-            where
-                V: MapAccess<'de>,
-            {
-                let mut start = None;
-                let mut target = None;
-                let mut label = None;
-
-                loop {
-                    if start.is_some() && target.is_some() && label.is_some() {
-                        break;
-                    }
-
-                    let result = map.next_key();
-
-                    match result {
-                        Ok(n) => match n {
-                            Some(key) => match key {
-                                Field::Start => {
-                                    if start.is_some() {
-                                        return Err(de::Error::duplicate_field("start"));
-                                    }
-                                    start = Some(map.next_value()?);
-                                }
-                                Field::Target => {
-                                    if target.is_some() {
-                                        return Err(de::Error::duplicate_field("target"));
-                                    }
-                                    target = Some(map.next_value()?);
-                                }
-                                Field::Label => {
-                                    if label.is_some() {
-                                        return Err(de::Error::duplicate_field("label"));
-                                    }
-                                    label = Some(map.next_value().unwrap_or(None));
-                                }
-                            },
-                            None => break,
-                        },
-                        Err(_e) => continue, // skip any unknown fields
-                    }
-                }
-
-                let start = start.ok_or_else(|| de::Error::missing_field("start"))?;
-                let target = target.ok_or_else(|| de::Error::missing_field("target"))?;
-                let label = label.unwrap_or(None);
-
-                Ok(EdgeRecord::new(start, target, label))
-            }
-        }
-
-        const FIELDS: &[&str] = &["start", "target", "label"];
-        deserializer.deserialize_struct(
-            "EdgeRecord",
-            FIELDS,
-            EdgeRecordVisitor {
-                _id: PhantomData,
-                _e: PhantomData,
-            },
-        )
-    }
-}
->>>>>>> 6d5d63b2
+}