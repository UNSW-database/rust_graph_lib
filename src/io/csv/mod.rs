/*
 * Copyright (c) 2018 UNSW Sydney, Data and Knowledge Group.
 *
 * Licensed to the Apache Software Foundation (ASF) under one
 * or more contributor license agreements.  See the NOTICE file
 * distributed with this work for additional information
 * regarding copyright ownership.  The ASF licenses this file
 * to you under the Apache License, Version 2.0 (the
 * "License"); you may not use this file except in compliance
 * with the License.  You may obtain a copy of the License at
 *
 *   http://www.apache.org/licenses/LICENSE-2.0
 *
 * Unless required by applicable law or agreed to in writing,
 * software distributed under the License is distributed on an
 * "AS IS" BASIS, WITHOUT WARRANTIES OR CONDITIONS OF ANY
 * KIND, either express or implied.  See the License for the
 * specific language governing permissions and limitations
 * under the License.
 */
pub mod reader;
pub mod record;
pub mod writer;

use std::hash::Hash;
use std::io::Result;
use std::path::Path;

use serde::{Deserialize, Serialize};
pub use serde_cbor::Value as CborValue;

use crate::generic::{GeneralGraph, IdType, MutGraphTrait};
pub use crate::io::csv::reader::CSVReader;
pub use crate::io::csv::writer::CSVWriter;
<<<<<<< HEAD
use crate::io::ReadGraphTo;
=======
pub use crate::io::ReadGraphTo;
>>>>>>> 6d5d63b2

pub fn write_to_csv<Id, NL, EL, P, L>(
    g: &dyn GeneralGraph<Id, NL, EL, L>,
    path_to_nodes: P,
    path_to_edges: P,
) -> Result<()>
where
    Id: IdType + Serialize,
    NL: Hash + Eq + Serialize,
    EL: Hash + Eq + Serialize,
    L: IdType + Serialize,
    P: AsRef<Path>,
{
    CSVWriter::new(g, path_to_nodes, path_to_edges).write()
}

pub fn read_from_csv<Id, NL, EL, G, P>(
    g: &mut G,
    path_to_nodes: Vec<P>,
    path_to_edges: Vec<P>,
    separator: Option<&str>,
    has_headers: bool,
    is_flexible: bool,
) where
    for<'de> Id: IdType + Serialize + Deserialize<'de>,
    for<'de> NL: Hash + Eq + Serialize + Deserialize<'de> + 'static,
    for<'de> EL: Hash + Eq + Serialize + Deserialize<'de> + 'static,
    G: MutGraphTrait<Id, NL, EL>,
    P: AsRef<Path>,
{
    let mut reader = CSVReader::new(path_to_nodes, path_to_edges)
        .headers(has_headers)
        .flexible(is_flexible);

    if let Some(sep) = separator {
        reader = reader.with_separator(sep);
    }

    reader.read(g)
}<|MERGE_RESOLUTION|>--- conflicted
+++ resolved
@@ -32,11 +32,7 @@
 use crate::generic::{GeneralGraph, IdType, MutGraphTrait};
 pub use crate::io::csv::reader::CSVReader;
 pub use crate::io::csv::writer::CSVWriter;
-<<<<<<< HEAD
-use crate::io::ReadGraphTo;
-=======
 pub use crate::io::ReadGraphTo;
->>>>>>> 6d5d63b2
 
 pub fn write_to_csv<Id, NL, EL, P, L>(
     g: &dyn GeneralGraph<Id, NL, EL, L>,
