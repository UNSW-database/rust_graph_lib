/*
 * Copyright (c) 2018 UNSW Sydney, Data and Knowledge Group.
 *
 * Licensed to the Apache Software Foundation (ASF) under one
 * or more contributor license agreements.  See the NOTICE file
 * distributed with this work for additional information
 * regarding copyright ownership.  The ASF licenses this file
 * to you under the Apache License, Version 2.0 (the
 * "License"); you may not use this file except in compliance
 * with the License.  You may obtain a copy of the License at
 *
 *   http://www.apache.org/licenses/LICENSE-2.0
 *
 * Unless required by applicable law or agreed to in writing,
 * software distributed under the License is distributed on an
 * "AS IS" BASIS, WITHOUT WARRANTIES OR CONDITIONS OF ANY
 * KIND, either express or implied.  See the License for the
 * specific language governing permissions and limitations
 * under the License.
 */
extern crate rust_graph;

use rust_graph::graph_impl::UnGraphMap;
use rust_graph::prelude::*;
<<<<<<< HEAD
use rust_graph::algorithm;
=======
mod algorithm;
>>>>>>> 2a5615a4

fn main() {
    let g = UnGraphMap::<Void>::new();


    algorithm::bfs::test_bfs();
    algorithm::dfs::test_dfs();
    algorithm::conn_comp::test_conn_comp();

    /// `cargo run` -> The default ID type can hold 4294967295 nodes at maximum.
    /// `cargo run --features=usize_id` -> The default ID type can hold 18446744073709551615 nodes at maximum.
    algorithm::conn_comp::test_conn_comp();
    algorithm::bfs::test_bfs();
    algorithm::dfs::test_dfs();


    println!(
        "The graph can hold {} nodes and {} labels at maximum.",
        g.max_possible_id(),
        g.max_possible_label_id()
    );
}
<|MERGE_RESOLUTION|>--- conflicted
+++ resolved
@@ -22,11 +22,8 @@
 
 use rust_graph::graph_impl::UnGraphMap;
 use rust_graph::prelude::*;
-<<<<<<< HEAD
 use rust_graph::algorithm;
-=======
-mod algorithm;
->>>>>>> 2a5615a4
+
 
 fn main() {
     let g = UnGraphMap::<Void>::new();
