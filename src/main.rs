/*
 * Copyright (c) 2018 UNSW Sydney, Data and Knowledge Group.
 *
 * Licensed to the Apache Software Foundation (ASF) under one
 * or more contributor license agreements.  See the NOTICE file
 * distributed with this work for additional information
 * regarding copyright ownership.  The ASF licenses this file
 * to you under the Apache License, Version 2.0 (the
 * "License"); you may not use this file except in compliance
 * with the License.  You may obtain a copy of the License at
 *
 *   http://www.apache.org/licenses/LICENSE-2.0
 *
 * Unless required by applicable law or agreed to in writing,
 * software distributed under the License is distributed on an
 * "AS IS" BASIS, WITHOUT WARRANTIES OR CONDITIONS OF ANY
 * KIND, either express or implied.  See the License for the
 * specific language governing permissions and limitations
 * under the License.
 */
extern crate rust_graph;

use rust_graph::graph_impl::UnGraphMap;
use rust_graph::prelude::*;
mod algorithm;

fn main() {
    let g = UnGraphMap::<Void>::new();


    algorithm::bfs::test_bfs();
    algorithm::dfs::test_dfs();
    algorithm::conn_comp::test_conn_comp();

    /// `cargo run` -> The default ID type can hold 4294967295 nodes at maximum.
    /// `cargo run --features=usize_id` -> The default ID type can hold 18446744073709551615 nodes at maximum.
    println!(
        "The graph can hold {} nodes and {} labels at maximum.",
        g.max_possible_id(),
        g.max_possible_label_id()
    );
<<<<<<< HEAD
}


//fn num_of_in_neighbors<Id: IdType, NL: Hash + Eq, EL: Hash + Eq>(
//    g: &impl GeneralGraph<Id, NL, EL>,
//    node: Id,
//) -> usize {
//    if let Some(dg) = g.as_digraph() {
//        dg.in_neighbors(node).len()
//    } else {
//        g.as_graph().neighbors(node).len()
//    }
//}
=======
}
>>>>>>> 256912d0
<|MERGE_RESOLUTION|>--- conflicted
+++ resolved
@@ -39,20 +39,4 @@
         g.max_possible_id(),
         g.max_possible_label_id()
     );
-<<<<<<< HEAD
 }
-
-
-//fn num_of_in_neighbors<Id: IdType, NL: Hash + Eq, EL: Hash + Eq>(
-//    g: &impl GeneralGraph<Id, NL, EL>,
-//    node: Id,
-//) -> usize {
-//    if let Some(dg) = g.as_digraph() {
-//        dg.in_neighbors(node).len()
-//    } else {
-//        g.as_graph().neighbors(node).len()
-//    }
-//}
-=======
-}
->>>>>>> 256912d0
